--- conflicted
+++ resolved
@@ -25,12 +25,8 @@
     - CHANGE_MINIKUBE_NONE_USER=true
     - KUBECONFIG=$HOME/.kube/config
     - NUODB_PRINT_TO_STDOUT=true
-<<<<<<< HEAD
     - NUODB_GET_DIAGNOSE=true
-    - NUODB_VERSION=4.0.4
-=======
     - NUODB_VERSION=4.0.3
->>>>>>> 437463df
 
 cache:
   directories:
