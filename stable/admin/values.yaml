--- conflicted
+++ resolved
@@ -83,20 +83,15 @@
     capabilities: []
 
   ## Specify one or more configMaps to import Environment Variables from
-<<<<<<< HEAD
   # Ex:  configMapRef: [ ]myConfigMap, myOtherConfigMap ]
   envFrom:
     configMapRef: []
     secretRef: []
-=======
-  # Ex:  envFrom: [ configMapRef: { name: myConfigMap } ]
-  envFrom: []
-  
+
   ## Admin options
   # These are applied using the nuoadmin startup command
   # Add these values as appropriate for this domain
   options: {}
->>>>>>> 87e6cf49
 
   ## nuodb-admin resource requests and limits
   ## Ref: http://kubernetes.io/docs/user-guide/compute-resources/
