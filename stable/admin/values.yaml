## Global Docker image parameters
## Please, note that this will override the image parameters, including dependencies, configured to use the global value
## Current available global Docker image parameters: imageRegistry and imagePullSecrets
##
# global:
#   imageRegistry: myRegistryName
#   imagePullSecrets:
#     - myRegistryKeySecretName

cloud:
  # supported: amazon, azure, google
  provider:
  # zones:
  #   - us-east-2a
  #   - us-east-2b
  #   - us-east-2c

  cluster:
    # cluster name is used to make resources unique in multi-cluster configurations.
    # If the NuoDB domain spans 2 or more physical clusters, then each cluster must have a unique cluster.name
    # and the entrypointName should be used to specify which name is used as the entrypoint.
    # The default is fine for single-cluster domains.
    name: cluster0
    entrypointName: cluster0

    # cluster domain is that specified during kubernetes deployment.  In multi-cluster configurations, it is
    # necessary to specify which cluster domain is used as the NuoDB Domain Entrypoint, and change it for the other clusters.
    # Defaults to cluster.local if omitted
    domain: cluster.local
    entrypointDomain: cluster.local

busybox:
  image:
    registry: docker.io
    repository: busybox
    tag: latest
    pullPolicy: IfNotPresent
    ## Optionally specify an array of imagePullSecrets.
    ## Secrets must be manually created in the namespace.
    ## ref: https://kubernetes.io/docs/concepts/containers/images/#specifying-imagepullsecrets-on-a-pod
    ##
    # pullSecrets:
    #   - myRegistryKeySecretName
    ## Specify a imagePullPolicy
    ## ref: http://kubernetes.io/docs/user-guide/images/#pre-pulling-images
    ##

nuodb:
  image:
    registry: docker.io
    repository: nuodb/nuodb-ce
    tag: 4.0.7
    pullPolicy: IfNotPresent
    ## Optionally specify an array of imagePullSecrets.
    ## Secrets must be manually created in the namespace.
    ## ref: https://kubernetes.io/docs/concepts/containers/images/#specifying-imagepullsecrets-on-a-pod
    ##
    # pullSecrets:
    # - myRegistryKeySecretName
    ## Specify a imagePullPolicy
    ## ref: http://kubernetes.io/docs/user-guide/images/#pre-pulling-images
    ##

  # the name of the ServiceAccount to use for all NuoDB Pods
  serviceAccount: nuodb

  # unless set to false, a Role and RoleBinding named "nuodb-kube-inspector"
  # that grants access to Pods, PersistentVolumeClaims, PersistentVolumes, and
  # StatefulSets is added to nuodb.serviceAccount
  addRoleBinding: true

admin:
  # nameOverride: east
  # fullnameOverride: admin-east

  # domain is the name of the NuoDB administration domain (e.g. the cluster name)
  domain: nuodb
  # namespace: nuodb

  # replicas
  # Number of admin service pods. Requires 1 server available for each
  # Admin Service
  replicas: 1

  # If specified and set to a value greater than 0, an initial membership
  # consisting of server IDs <statefulset name>-0, <statefulset name>-1, ...,
  # <statefulset name>-<n-1> is defined for all Admins. Defining this to a
  # value larger than 1 allows a bootstrap server (e.g. <statefulset name>-0)
  # that has to be reprovisioned from scratch to rejoin its peers when it is
  # restarted, rather than bootstrapping a new domain consisting of itself.
  #
  # For multi-cluster configurations, only the Admin StatefulSet in the
  # entrypoint cluster (i.e. the one with cloud.cluster.name equal to
  # cloud.cluster.entrypointName) can specify bootstrapServers.
  #
  # Changing the value of bootstrapServers on a existing domain, either by
  # reinstantiating the Helm chart with a new value or by updating the 
  # corresponding nuodb.com/bootstrap-servers annotation or bootstrapServers label 
  # on an existing Admin StatefulSet, is illegal because
  # the domain can only be bootstrapped once. When upgrading nuodb-helm-charts
  # from a version that does not support bootstrapServers, bootstrapServers
  # must be set to 0.
  bootstrapServers: 1

  ## Global load balancer configuration for NuoAdmin
  ## Policy names for named policies should contain lowercase alphabetical 
  ## characters, numbers and hyphens.
  lbConfig:
    prefilter: ""
    default: ""
    fullSync: false
    policies:
      nearest: random(first(label(pod ${pod:-}) label(node ${node:-}) label(zone ${zone:-}) any))
  
  # Label for insights configuration.
  insights: "insights-ap-plugin" 

  lbPolicy: nearest
  lbQuery: random(first(label(pod ${pod:-}) label(node ${node:-}) label(zone ${zone:-}) any))

  ## Enable the Layer 4 Load balancer if required,
  ## and specify if it should provision an internal or external cloud IP address
  externalAccess: {}
  #   enabled: false
  #   internalIP: true

  persistence:
    size: 1Gi
    accessModes:
      - ReadWriteOnce
    # storageClass: "-"

  ## Enable persistent volumes to retain logs when an external logging solution is not used.
  logPersistence:
    enabled: false
    overwriteBackoff:
      # Copies of the crash directory are taken to avoid overwrites of root crash.
      # This controls the window within which no more copies of the crash directory will be taken to avoid the disk filling.
      # Default will retain 3 copies within the last 120 minutes, after which copies will continue to be created.
      copies: 3
      windowMinutes: 120
    size: 60Gi
    accessModes:
      - ReadWriteOnce
    # storageClass: "-"

  ## Use a securityContext to specify additional capabilities
  # For example, if the container needs to configure network setting, then add "NET_ADMIN"
  # Ex: capabilities: [ "NET_ADMIN" ]
  ##
  securityContext:
    capabilities: []

  ## Specify one or more configMaps to import Environment Variables from
  # Ex:  configMapRef: [ myConfigMap, myOtherConfigMap ]
  envFrom:
    configMapRef: []

  ## Admin options
  # These are applied using the nuoadmin startup command
  # Add these values as appropriate for this domain
  options:
    # this high reconnect timeout is necessary because an admin can be
    # rescheduled on a different Node and a reconnecting engine will not
    # connect to it until the stale DNS entry in its local cache expires,
    # which has a default TTL of 30 seconds
    pendingReconnectTimeout: 60000
    # this is necessary because killed engine Pods may not generate a TCP_RST
    # packet to close the admin connection, leaving a database process entry
    # in the domain state that has no running Pod associated with it
    processLivenessCheckSec: 30

  ## nuodb-admin resource requests and limits
  ## Ref: http://kubernetes.io/docs/user-guide/compute-resources/
  ##
  resources: {}
    # limits:
    #   cpu: 10m
    #   memory: 16Mi
    # requests:
    #   cpu: 10m
    #   memory: 16Mi

  # Custom NuoDB configuration files path
  configFilesPath: /etc/nuodb/

  # NuoDB is a licensed product for Enterprise Edition.
  # Obtain your license from NuoDB support.
  #
  # You can provide the license via a configFile by using:
  #
  # - Helm CLI parameter
  # - Specify in this values.yaml file
  #
  # To specify from the CLI:
  #
  # --set admin.configFiles.nuodb\\.lic=<BASE64-TEXT-HERE>
  #
  configFiles: {}
    # nuodb.lic: |-
    #   "PUT YOUR BASE64 ENCODED LICENSE CONTENT HERE"

  # Recommended default admin affinity:
  # affinity: {}
  # nodeSelector: {}
  # tolerations: []

  # tlsCACert:
  #   secret: nuodb-ca-cert
  #   key: ca.cert
  # tlsKeyStore:
  #   secret: nuodb-keystore
  #   key: nuoadmin.p12
  #   password: changeIt
  # tlsTrustStore:
  #   secret: nuodb-truststore
  #   key: nuoadmin-truststore.p12
  #   password: changeIt
  # tlsClientPEM:
  #   secret: nuodb-client-pem
  #   key: nuocmd.pem

  serviceSuffix:
    clusterip: clusterip
    balancer: balancer

  # Some clusters require longer readiness probe timeouts
  readinessTimeoutSeconds: 1

  # These annotations will pass throgh to the pod as supplied, useful for integrating 3rd party products such as Vault.
  podAnnotations: {}
<<<<<<< HEAD
    # vault.hashicorp.com/agent-inject: true

insights:
  enabled: false
  image:
    registry: docker.io
    repository: nuodb/nuocd
    tag: 1.0.0
    pullPolicy: IfNotPresent
  watcher:
    registry: docker.io
    repository: kiwigrid/k8s-sidecar
    tag: latest
    pullPolicy: IfNotPresent    
=======
    # vault.hashicorp.com/agent-inject: true
>>>>>>> bb81fa7b
<|MERGE_RESOLUTION|>--- conflicted
+++ resolved
@@ -229,7 +229,6 @@
 
   # These annotations will pass throgh to the pod as supplied, useful for integrating 3rd party products such as Vault.
   podAnnotations: {}
-<<<<<<< HEAD
     # vault.hashicorp.com/agent-inject: true
 
 insights:
@@ -243,7 +242,4 @@
     registry: docker.io
     repository: kiwigrid/k8s-sidecar
     tag: latest
-    pullPolicy: IfNotPresent    
-=======
-    # vault.hashicorp.com/agent-inject: true
->>>>>>> bb81fa7b
+    pullPolicy: IfNotPresent