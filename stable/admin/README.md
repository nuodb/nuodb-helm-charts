# NuoDB Admin Helm Chart

This chart starts a NuoDB Admin deployment on a Kubernetes cluster using the Helm package manager and must be running before attempting to start a NuoDB database.

## Command

```bash
helm install nuodb/admin [--name releaseName] [--set parameter] [--values myvalues.yaml]
```

## Software Version Prerequisites

Please visit the **[NuoDB Helm Chart main page](https://github.com/nuodb/nuodb-helm-charts/#software-release-requirements)** for software version prerequisites.

## Installing the Chart

All configurable parameters for each top-level scope are detailed below, organized by scope.

#### global.*

The purpose of this section is to specify global settings.

The following tables list the configurable parameters for the `global` option:

| Parameter | Description | Default |
| ----- | ----------- | ------ |
| `global.imageRegistry` | Global Docker image registry | `nil` |
| `global.imagePullSecrets` | Global Docker registry secret names as an array | `[]` (does not add image pull secrets to deployed pods) |

#### cloud.*

The purpose of this section is to specify the cloud provider, and specify the availability zones where a solution is deployed.

The following tables list the configurable parameters for the `cloud` option:

| Parameter | Description | Default |
| ----- | ----------- | ------ |
| `provider` | Cloud provider; permissible values include: `azure`, `amazon`, or `google` |`nil`|
| `zones` | List of availability zones to deploy to |`[]`|
| `cluster.name` | logical name of the cluster. Useful in multi-cluster configs | `cluster0` |
| `cluster.domain` | Kubernetes domain as specified during kubernetes set up. Useful in multi-cluster configs | `cluster.local` |
| `cluster.entrypointDomain` | Kubernetes domain for the NuoDB Entrypoint Admin Process. Useful in multi-cluster configs | `cluster.local` |


For example, for the Google Cloud:

```yaml
cloud:
  provider: google
  zones:
    - us-central1-a
    - us-central1-b
    - us-central1-c
  cluster:
    name: cluster0
```

#### busybox.*

The purpose of this section is to specify the Busybox image parameters.

The following tables list the configurable parameters for the `busybox` option:

| Parameter | Description | Default |
| ----- | ----------- | ------ |
| `image.registry` | busybox container registry | `docker.io` |
| `image.repository` | busybox container image name |`busybox`|
| `image.tag` | busybox container image tag | `latest` |
| `image.pullPolicy` | busybox container pull policy |`Always`|
| `image.pullSecrets` | Specify docker-registry secret names as an array | [] (does not add image pull secrets to deployed pods) |

The `registry` option can be used to connect to private image repositories, such as Artifactory.

The `registry`, `repository`, and `tag` values are combined to form the `image` declaration in the Helm charts.

For example, when using GlusterFS storage class, you would supply the following parameter:

```bash
  ...
  --set buzybox.image.registry=acme-dockerv2-virtual.jfrog.io
  ...
```

For example:

```yaml
busybox:
  image:
    registry: docker.io
    repository: busybox
    tag: latest
    pullPolicy: Always
```

#### nuodb.*

The purpose of this section is to specify the NuoDB image parameters.

The following tables list the configurable parameters for the `nuodb` option:

| Parameter | Description | Default |
| ----- | ----------- | ------ |
| `image.registry` | NuoDB container registry | `docker.io` |
| `image.repository` | NuoDB container image name |`nuodb/nuodb-ce`|
| `image.tag` | NuoDB container image tag | `latest` |
| `image.pullPolicy` | NuoDB container pull policy |`Always`|
| `image.pullSecrets` | Specify docker-registry secret names as an array | [] (does not add image pull secrets to deployed pods) |
| `serviceAccount` | The name of the service account used by NuoDB Pods | `nuodb` |
| `addRoleBinding` | Whether to add role and role-binding giving `serviceAccount` access to Kubernetes APIs (Pods, PersistentVolumes, PersistentVolumeClaims, StatefulSets) | `true` |

The `registry` option can be used to connect to private image repositories, such as Artifactory.

The `registry`, `repository`, and `tag` values are combined to form the `image` declaration in the Helm charts.

For example, when using GlusterFS storage class, you would supply the following parameter:

```bash
  ...
  --set nuodb.image.registry=acme-dockerv2-virtual.jfrog.io
  ...
```

For example:

```yaml
nuodb:
  image:
    registry: docker.io
    repository: nuodb/nuodb-ce
    tag: latest
    pullPolicy: Always
```

<<<<<<< HEAD
#### openshift.*

The purpose of this section is to specify parameters specific to OpenShift, e.g. enable features only present in OpenShift.

The following tables list the configurable parameters for the `openshift` option:

| Parameter | Description | Default |
| ----- | ----------- | ------ |
| `enabled` | Enable OpenShift features | `false` |
| `enableRoutes` | Enable OpenShift routes | `true` |

For example, to enable an OpenShift integration, and enable routes:

```yaml
openshift:
  enabled: true
  enableRoutes: true
```

=======
>>>>>>> 7d0a3e59
#### admin.*

The purpose of this section is to specify the NuoDB Admin parameters.

The following tables list the configurable parameters for the `admin` option of the admin chart and their default values.

| Parameter | Description | Default |
| ----- | ----------- | ------ |
| `nameOverride` | Override the name of the chart |`nil`|
| `fullNameOverride` | Override the fullname of the chart |`nil`|
| `domain` | NuoDB admin cluster name | `nuodb` |
| `namespace` | Namespace where admin is deployed; when peering to an existing admin cluster provide its project name | `nuodb` |
| `replicas` | Number of NuoDB Admin replicas | `1` |
| `lbPolicy` | Load balancer policy name | `nil` |
| `lbQuery` | Load balancer query | `nil` |
| `externalAccess.enabled` | Whether to deploy a Layer 4 cloud load balancer service for the admin layer | `false` |
| `externalAccess.internalIP` | Whether to use an internal (to the cloud) or external (public) IP address for the load balancer | `nil` |
| `resources` | Labels to apply to all resources | `{}` |
| `affinity` | Affinity rules for NuoDB Admin | `{}` |
| `nodeSelector` | Node selector rules for NuoDB Admin | `{}` |
| `tolerations` | Tolerations for NuoDB Admin | `[]` |
| `configFilesPath` | Directory path where `configFiles.*` are found | `/etc/nuodb/` |
| `configFiles.*` | See below. | `{}` |
| `persistence.accessModes` | Volume access modes enabled (must match capabilities of the storage class) | `ReadWriteMany` |
| `persistence.size` | Amount of disk space allocated for admin RAFT state | `10Gi` |
| `persistence.storageClass` | Storage class for volume backing admin RAFT state | `-` |
| `logPersistence.enabled` | Whether to enable persistent storage for logs | `false` |
| `logPersistence.overwriteBackoff.copies` | How many copies of the crash directory to keep within windowMinutes | `3` |
| `logPersistence.overwriteBackoff.windowMinutes` | The window within which to keep the number of crash copies | `120` |
| `logPersistence.accessModes` | Volume access modes enabled (must match capabilities of the storage class) | `ReadWriteOnce` |
| `logPersistence.size` | Amount of disk space allocated for log storage | `60Gi` |
| `logPersistence.storageClass` | Storage class for volume backing log storage | `-` |
| `envFrom` | Import ENV vars from one or more configMaps | `[]` |
| `options` | Set optons to be passed to nuoadmin as arguments | `{}` |
| `securityContext.capabilities` | add capabilities to the container | `[]` |
| `tlsCACert.secret` | TLS CA certificate secret name | `nil` |
| `tlsCACert.key` | TLS CA certificate secret key | `nil` |
| `tlsKeyStore.secret` | TLS keystore secret name | `nil` |
| `tlsKeyStore.key` | TLS keystore secret key | `nil` |
| `tlsKeyStore.password` | TLS keystore secret password | `nil` |
| `tlsTrustStore.secret` | TLS truststore secret name | `nil` |
| `tlsTrustStore.key` | TLS truststore secret key | `nil` |
| `tlsTrustStore.password` | TLS truststore secret password | `nil` |
| `tlsClientPEM.secret` | TLS client PEM secret name | `nil` |
| `tlsClientPEM.key` | TLS client PEM secret key | `nil` |
| `serviceSuffix.balancer` | The suffix to use for the LoadBalancer service name | `balancer` |
| `serviceSuffix.clusterip` | The suffix to use for the ClusterIP service name | `clusterip` |

For example, when using GlusterFS storage class, you would supply the following parameter:

```bash
  ...
  --set admin.persistence.storageClass=glusterfs
  ...
```

#### admin.configFiles.*

The purpose of this section is to detail how to provide alternate Admin configuration files for NuoDB. 

Any file located in `admin.configFilesPath` can be replaced; the YAML key corresponds to the file name being created or replaced.

| Key | Description | Default |
| ----- | ----------- | ------ |
| `nuodb.lic` | [NuoDB license file content; defaults to NuoDB CE Edition][3] | `nil` |
| `nuoadmin.conf` | [NuoDB Admin host properties][4] | `nil` |
| `nuodb-types.config`| [Type mappings for the NuoDB Migrator tool][5] | `nil` |
| `nuoadmin.logback.xml` | Logging configuration. NuoDB recommends using the default settings. | `nil` |

#### admin.serviceSuffix

The purpose of this section is to allow customisation of the names of the clusterIP and balancer admin services (load-balancers).

| Key | Description | Default |
| ----- | ----------- | ------ |
| `clusterip` | suffix for the clusterIP load-balancer | "clusterip" |
| `balancer` | suffix for the balancer service | "balancer" |


### Running

Verify the Helm chart:

```bash
helm install nuodb/admin --name admin \
    --debug --dry-run
```

Deploy the administration tier:

```bash
helm install nuodb/admin --name admin
```

**Tip**: It will take approximately 1 minute to deploy.

The command deploys NuoDB on the Kubernetes cluster in the default configuration. The configuration section lists the parameters that can be configured during installation.

**Tip**: List all releases using `helm list`

Wait until the deployment completes:

```bash
helm status admin
```

Verify the pods are running:

```bash
$ kubectl get pods
NAME                           READY     STATUS    RESTARTS   AGE
admin-nuodb-0                  1/1       Running   0          29m
tiller-86c4495fcc-lczdp        1/1       Running   0          5h
```

The command displays the NuoDB Pods running on the Kubernetes cluster. When completed, both the TE and the storage containers should show a **STATUS** of `Running`, and with 0 **RESTARTS**.

Verify the connected states of the database domain:

```bash
$ kubectl exec -it admin-nuodb-0 -- nuocmd show domain

server version: 3.4.1-1-ccb6be381c, server license: Community
server time: 2019-04-10T00:25:53.054, client token: 370d671ff18dd57a4b4bb0d146c72c8f2f256e7f
Servers:
  [east-0] east-0.domain.nuodb.svc:48005 [last_ack = 6.92] [member = ADDED] [raft_state = ACTIVE] (LEADER, Leader=east-0, log=0/15/15) Connected *
Databases:
```

The command displays the status of NuoDB processes. The Servers section lists admin processes; they should all be **Connected**, one will be the **LEADER** and other designated as a **FOLLOWER**.

  **Tip**: Wait until all processes are be in a **RUNNING** state.

### Scaling

To scale the admin to 3 replicas, e.g., run the following command:

```bash
kubectl scale sts admin-nuodb --replicas=3
```

## Uninstalling the Chart

To uninstall/delete the deployment:

```bash
helm del --purge admin
```

The command removes all the Kubernetes components associated with the chart and deletes the release.

[3]: http://doc.nuodb.com/Latest/Content/Nuoadmin-Obtaining-and-Installing-NuoDB-Licenses.htm
[4]: http://doc.nuodb.com/Latest/Content/Nuoadmin-Host-Properties.htm
[5]: http://doc.nuodb.com/Latest/Content/Data-Type-Mappings.htm<|MERGE_RESOLUTION|>--- conflicted
+++ resolved
@@ -131,28 +131,6 @@
     pullPolicy: Always
 ```
 
-<<<<<<< HEAD
-#### openshift.*
-
-The purpose of this section is to specify parameters specific to OpenShift, e.g. enable features only present in OpenShift.
-
-The following tables list the configurable parameters for the `openshift` option:
-
-| Parameter | Description | Default |
-| ----- | ----------- | ------ |
-| `enabled` | Enable OpenShift features | `false` |
-| `enableRoutes` | Enable OpenShift routes | `true` |
-
-For example, to enable an OpenShift integration, and enable routes:
-
-```yaml
-openshift:
-  enabled: true
-  enableRoutes: true
-```
-
-=======
->>>>>>> 7d0a3e59
 #### admin.*
 
 The purpose of this section is to specify the NuoDB Admin parameters.
