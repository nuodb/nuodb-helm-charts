# NuoDB Database Helm Chart

This chart starts a NuoDB database deployment on a Kubernetes cluster using the Helm package manager. To start a second database under the same NuoDB Admin deployment, start a second database using the same instructions with a new database name. 

## Command

```bash
helm install nuodb/database [--name releaseName] [--set parameter] [--values myvalues.yaml]
```

## Software Version Prerequisites

Please visit the **[NuoDB Helm Chart main page](https://github.com/nuodb/nuodb-helm-charts/#software-release-requirements)** for software version prerequisites.

## Installing the Chart

All configurable parameters for each top-level scope are detailed below, organized by scope.

#### global.*

The purpose of this section is to specify global settings.

The following tables list the configurable parameters for the `global` option:

| Parameter | Description | Default |
| ----- | ----------- | ------ |
| `global.imageRegistry` | Global Docker image registry | `nil` |
| `global.imagePullSecrets` | Global Docker registry secret names as an array | `[]` (does not add image pull secrets to deployed pods) |

#### cloud.*

The purpose of this section is to specify the cloud provider, and specify the availability zones where a solution is deployed.

The following tables list the configurable parameters for the `cloud` option:

| Parameter | Description | Default |
| ----- | ----------- | ------ |
| `provider` | Cloud provider; permissible values include: `azure`, `amazon`, or `google` |`nil`|
| `zones` | List of availability zones to deploy to |`[]`|
| `cluster.name` | logical name of the cluster. Useful in multi-cluster configs | `cluster0` |

For example, for the Google Cloud:

```yaml
cloud:
  provider: google
  zones:
    - us-central1-a
    - us-central1-b
    - us-central1-c
  cluster:
    name: cluster0
```

#### busybox.*

The purpose of this section is to specify the Busybox image parameters.

The following tables list the configurable parameters for the `busybox` option:

| Parameter | Description | Default |
| ----- | ----------- | ------ |
| `image.registry` | busybox container registry | `docker.io` |
| `image.repository` | busybox container image name |`busybox`|
| `image.tag` | busybox container image tag | `latest` |
| `image.pullPolicy` | busybox container pull policy |`Always`|
| `image.pullSecrets` | Specify docker-registry secret names as an array | [] (does not add image pull secrets to deployed pods) |

The `registry` option can be used to connect to private image repositories, such as Artifactory.

The `registry`, `repository`, and `tag` values are combined to form the `image` declaration in the Helm charts.

For example, when using GlusterFS storage class, you would supply the following parameter:

```bash
  ...
  --set buzybox.image.registry=acme-dockerv2-virtual.jfrog.io
  ...
```

For example:

```yaml
busybox:
  image:
    registry: docker.io
    repository: busybox
    tag: latest
    pullPolicy: Always
```

#### nuodb.*

The purpose of this section is to specify the NuoDB image parameters.

The following tables list the configurable parameters for the `nuodb` option:

| Parameter | Description | Default |
| ----- | ----------- | ------ |
| `image.registry` | NuoDB container registry | `docker.io` |
| `image.repository` | NuoDB container image name |`nuodb/nuodb-ce`|
| `image.tag` | NuoDB container image tag | `latest` |
| `image.pullPolicy` | NuoDB container pull policy |`Always`|
| `image.pullSecrets` | Specify docker-registry secret names as an array | [] (does not add image pull secrets to deployed pods) |
| `serviceAccount` | The name of the service account used by NuoDB Pods | `nuodb` |
| `addRoleBinding` | Whether to add role and role-binding giving `serviceAccount` access to Kubernetes APIs (Pods, PersistentVolumes, PersistentVolumeClaims, StatefulSets) | `true` |

The `registry` option can be used to connect to private image repositories, such as Artifactory.

The `registry`, `repository`, and `tag` values are combined to form the `image` declaration in the Helm charts.

For example, when using GlusterFS storage class, you would supply the following parameter:

```bash
  ...
  --set nuodb.image.registry=acme-dockerv2-virtual.jfrog.io
  ...
```

For example:

```yaml
nuodb:
  image:
    registry: docker.io
    repository: nuodb/nuodb-ce
    tag: latest
    pullPolicy: Always
```

#### openshift.*

The purpose of this section is to specify parameters specific to OpenShift, e.g. enable features only present in OpenShift.

The following tables list the configurable parameters for the `openshift` option:

| Parameter | Description | Default |
| ----- | ----------- | ------ |
| `enabled` | Enable OpenShift features | `false` |
<<<<<<< HEAD
| `enableRoutes` | Enable OpenShift routes | `true` |
=======
| `enableDeploymentConfigs` | Prefer DeploymentConfig over Deployment |`false`|
>>>>>>> 7d0a3e59

For example, to enable an OpenShift integration, and enable DeploymentConfigs:

```yaml
openshift:
  enabled: true
<<<<<<< HEAD
  enableRoutes: true
=======
  enableDeploymentConfigs: true
>>>>>>> 7d0a3e59
```

#### admin.*

The purpose of this section is to specify the NuoDB Admin parameters.

The following tables list the configurable admin parameters for a database and their default values.

| Parameter | Description | Default |
| ----- | ----------- | ------ |
| `domain` | NuoDB admin cluster name | `nuodb` |
| `namespace` | Namespace where admin is deployed; when peering to an existing admin cluster provide its project name | `nuodb` |
| `configFilesPath` | Directory path where `configFiles.*` are found | `/etc/nuodb/` |
| `configFiles.*` | See below. | `{}` |
| `tlsCACert.secret` | TLS CA certificate secret name | `nil` |
| `tlsCACert.key` | TLS CA certificate secret key | `nil` |
| `tlsKeyStore.secret` | TLS keystore secret name | `nil` |
| `tlsKeyStore.key` | TLS keystore secret key | `nil` |
| `tlsKeyStore.password` | TLS keystore secret password | `nil` |
| `tlsClientPEM.secret` | TLS client PEM secret name | `nil` |
| `tlsClientPEM.key` | TLS client PEM secret key | `nil` |

#### admin.configFiles.*

The purpose of this section is to detail how to provide alternative configuration files for NuoDB. 

There are two sets of configuration files documented:

- [Admin Configuration for a Particular Deployment][1]
- [Database Configuration for a Particular Deployment][2]

Any file located in `admin.configFilesPath` can be replaced; the YAML key corresponds to the file name being created or replaced.

| Key | Description | Default |
| ----- | ----------- | ------ |
| `nuodb.lic` | [NuoDB license file content; defaults to NuoDB CE Edition][3] | `nil` |
| `nuoadmin.conf` | [NuoDB Admin host properties][4] | `nil` |
| `nuodb-types.config`| [Type mappings for the NuoDB Migrator tool][5] | `nil` |
| `nuoadmin.logback.xml` | Logging configuration. NuoDB recommends using the default settings. | `nil` |

#### admin.serviceSuffix

The purpose of this section is to allow customisation of the names of the clusterIP and balancer admin services (load-balancers).

| Key | Description | Default |
| ----- | ----------- | ------ |
| `clusterip` | suffix for the clusterIP load-balancer | "clusterip" |
| `balancer` | suffix for the balancer service | "balancer" |

#### backup.*

The following tables list the configurable parameters of the `backup` portion of the `database` chart and their default values.

| Parameter | Description | Default |
| ----- | ----------- | ------ |
| `persistence.accessModes` | Volume access modes enabled (must match capabilities of the storage class) | `ReadWriteOnce` |
| `persistence.size` | Amount of disk space allocated for database backup storage | `20Gi` |
| `persistence.storageClass` | Storage class for volume backing database backup storage | `-` |

#### database.*

The following tables list the configurable parameters of the `database` chart and their default values.

| Parameter | Description | Default |
| ----- | ----------- | ------ |
| `nameOverride` | Provide a name in place of `database-daemonset` |`""`|
| `fullNameOverride` | Provide a name to substitute for the full names of resources |`""`|
| `name` | Database name | `demo` |
| `rootUser` | Database root user | `dba` |
| `rootPassword` | Database root password | `secret` |
| `securityContext.enabled` | Enable security context | `false` |
| `securityContext.runAsUser` | User ID for the container | `1000` |
| `securityContext.fsGroup` | Group ID for the container | `1000` |
| `securityContext.capabilities` | Enable capabilities for the container - disregards `securityContext.enabled` | `[]` |
| `env` | Import ENV vars inside containers | `[]` |
| `envFrom` | Import ENV vars from configMap(s) | `[]` |
| `persistence.accessModes` | Volume access modes enabled (must match capabilities of the storage class) | `ReadWriteOnce` |
| `persistence.size` | Amount of disk space allocated for database archive storage | `20Gi` |
| `persistence.storageClass` | Storage class for volume backing database archive storage | `-` |
| `configFilesPath` | Directory path where `configFiles.*` are found | `/etc/nuodb/` |
| `configFiles.*` | See below. | `{}` |
| `sm.logPersistence.enabled` | Whether to enable persistent storage for logs | `false` |
| `sm.logPersistence.overwriteBackoff.copies` | How many copies of the crash directory to keep within windowMinutes | `3` |
| `sm.logPersistence.overwriteBackoff.windowMinutes` | The window within which to keep the number of crash copies | `120` |
| `sm.logPersistence.accessModes` | Volume access modes enabled (must match capabilities of the storage class) | `ReadWriteOnce` |
| `sm.logPersistence.size` | Amount of disk space allocated for log storage | `60Gi` |
| `sm.logPersistence.storageClass` | Storage class for volume backing log storage | `-` |
| `sm.hotCopy.replicas` | SM replicas with hot-copy enabled | `1` |
| `sm.hotCopy.enablePod` | Create DS/SS for hot-copy enabled SMs | `true` |
| `sm.hotcopy.deadline` | Deadline for a hotcopy job to start (seconds) | `1800` |
| `sm.hotcopy.timeout` | Timeout for a started hotcopy job to complete (seconds) | `1800` |
| `sm.hotcopy.successHistory` | Number of successful Jobs to keep | `5` |
| `sm.hotcopy.failureHostory` | Number of failed jobs to keep | `5` |
| `sm.hotcopy.backupDir` | Directory path where backiupsets will be stored | `/var/opt/nuodb/backup` |
| `sm.hotcopy.backupGroup` | Name of the backup group | `{{ .Values.cloud.cluster.name }}` |
| `sm.hotcopy.fullSchedule` | cron schedule for FULL hotcopy jobs | `35 22 * * 6` |
| `sm.hotcopy.incrementalSchedule` | cron schedule for INCREMENTAL hotcopy jobs | `35 22 * * 0-5` |
| `sm.hotcopy.persistence.size` | size of the hotcopy storage PV | `20Gi` |
| `sm.hotcopy.persistence.accessModes` | access modes for the hotcopy storage PV | `[ ReadWriteOnce ]` |
| `sm.hotcopy.persistence.size` | size of the hotcopy storage PV | `20Gi` |
| `sm.hotcopy.journalBackup.enabled` | Is `journal hotcopy` enabled - true/false | `false` |
| `sm.hotcopy.journalBackup.intervalMinutes` | Frequency of running `journal hotcopy` (minutes) | `15` |
| `sm.hotcopy.journalBackup.deadline` | Deadline for a `journal hotcopy` job to start (seconds) | `90` |
| `sm.hotcopy.journalBackup.timeout` | Timeout for a started `journal hotcopy` to complete (seconds) | `950` |
| `sm.hotcopy.coldStorage.credentials` | Credentials for accessing backup cold storage (user:password) | `""` |
| `sm.noHotCopy.replicas` | SM replicas with hot-copy disabled | `0` |
| `sm.noHotCopy.enablePod` | Create DS/SS for non-hot-copy SMs | `true` |
| `sm.memoryOption` | SM engine memory (*future deprecation*) | `"8g"` |
| `sm.labels` | Labels given to the SMs started | `{}` |
| `sm.engineOptions` | Additional NuoDB engine options | `{}` |
| `sm.resources` | Labels to apply to all resources | `{}` |
| `sm.affinity` | Affinity rules for NuoDB SM | `{}` |
| `sm.nodeSelector` | Node selector rules for NuoDB SM | `{}` |
| `sm.tolerations` | Tolerations for NuoDB SM | `[]` |
| `te.externalAccess.enabled` | Whether to deploy a Layer 4 cloud load balancer service for the admin layer | `false` |
| `te.externalAccess.internalIP` | Whether to use an internal (to the cloud) or external (public) IP address for the load balancer | `nil` |
| `te.dbServices.enabled` | Whether to deploy clusterip and headless services for direct TE connections (defaults true) | `nil` |
| `te.replicas` | TE replicas | `1` |
| `te.memoryOption` | TE engine memory (*future deprecation*) | `"8g"` |
| `te.labels` | Labels given to the TEs started | `""` |
| `te.engineOptions` | Additional NuoDB engine options | `""` |
| `te.resources` | Labels to apply to all resources | `{}` |
| `te.affinity` | Affinity rules for NuoDB TE | `{}` |
| `te.nodeSelector` | Node selector rules for NuoDB TE | `{}` |
| `te.tolerations` | Tolerations for NuoDB TE | `[]` |
| `te.otherOptions` | Additional key/value Docker options | `{}` |
| `sm.affinityNoHotCopyDS` | Affinity rules for non-hot-copy SMs (DaemonSet) | `{}` |
| `sm.affinityHotCopyDS` | Affinity rules for hot-copy enabled SMs (DaemonSet) | `{}` |
| `sm.nodeSelectorHotCopyDS` | Node selector rules for hot-copy enabled SMs (DaemonSet) | `{}` |
| `sm.nodeSelectorNoHotCopyDS` | Node selector rules for non-hot-copy SMs (DaemonSet) | `{}` |
| `sm.tolerationsDS` | Tolerations for SMs (DaemonSet) | `[]` |
| `sm.otherOptions` | Additional key/value Docker options | `{}` |

#### database.configFiles.*

The purpose of this section is to detail how to provide alternate configuration files for NuoDB. NuoDB has several configuration files that may be modified to suit.

There are two sets of configuration files documented:

- [Admin Configuration for a Particular Host][1]
- [Database Configuration for a Particular Host][2]

Any file located in `database.configFilesPath` can be replaced; the YAML key corresponds to the file name being created or replaced.

| Key | Description | Default |
| ----- | ----------- | ------ |
| `nuodb.config` | [NuoDB database options][6] | `nil` |

#### database.serviceSuffix

The purpose of this section is to allow customisation of the names of the clusterIP and balancer database services (load-balancers).

| Key | Description | Default |
| ----- | ----------- | ------ |
| `clusterip` | suffix for the clusterIP load-balancer | .Values.admin.serviceSuffix.clusterip |
| `balancer` | suffix for the balancer service | .Values.admin.serviceSuffix.balancer |

### Running

Verify the Helm chart:

```bash
helm install nuodb/database --name database \
    --debug --dry-run
```

Deploy a database without backups:

```bash
helm install nuodb/database --name database \
    --set database.sm.hotcopy.replicas=0 --set database.sm.nohotcopy.replicas=1
```

Wait until the deployment completes:

```bash
helm status database
```

Verify the pods are running:

```bash
$ kubectl get pods
NAME                                               READY   STATUS      RESTARTS   AGE
admin-nuodb-0                                      1/1     Running     0          18h
disable-thp-transparent-hugepage-59f7q             1/1     Running     0          18h
sm-database-cashews-demo-0                         1/1     Running     0          18h
sm-database-cashews-demo-hotcopy-0                 1/1     Running     0          18h
te-database-cashews-demo-599ff97797-dtqkk          1/1     Running     0          18h
tiller-deploy-88ff958dd-pgsjn                      1/1     Running     0          23h
```

The command displays the NuoDB Pods running on the Kubernetes cluster. When completed, both the TE and the storage containers should show a **STATUS** of `Running`, and with 0 **RESTARTS**.

Verify the connected states of the database domain:

```bash
$ kubectl exec -it admin-nuodb-0 -- nuocmd show domain

server version: 4.0-2-ef765f7906, server license: Enterprise
server time: 2019-08-29T13:31:10.325, client token: b2c99602e831c0ad61e9becd518e4d5b323d6b3f
Servers:
  [admin-cashews-0] admin-cashews-0.cashews.nuodb.svc:48005 [last_ack = 1.81] [member = ADDED] [raft_state = ACTIVE] (LEADER, Leader=admin-cashews-0, log=0/6535/6535) Connected *
Databases:
  demo [state = RUNNING]
    [SM] sm-database-cashews-demo-0/10.28.7.84:48006 [start_id = 0] [server_id = admin-cashews-2] [pid = 87] [node_id = 2] [last_ack = 10.17] MONITORED:RUNNING
    [SM] sm-database-cashews-demo-hotcopy-0/10.28.2.172:48006 [start_id = 1] [server_id = admin-cashews-0] [pid = 87] [node_id = 1] [last_ack =  4.49] MONITORED:RUNNING
    [TE] te-database-cashews-demo-599ff97797-dtqkk/10.28.3.166:48006 [start_id = 2] [server_id = admin-cashews-0] [pid = 86] [node_id = 3] [last_ack =  3.68] MONITORED:RUNNING
```

The command displays the status of NuoDB processes. The Servers section lists admin processes; they should all be **Connected**, one will be the **LEADER** and other designated as a **FOLLOWER**.

  **Tip**: Wait until all processes are be in a **RUNNING** state.

Now to scale the TEs is simple enough:

```bash
$ kubectl scale deployment te-database-nuodb-demo --replicas=2
deployment.extensions/te-database-nuodb-demo scaled
```

## Cleaning Up Archive References

This will clear the archive references and metadata from the admin layer if the default demo database was recreated

```bash
kubectl exec -it admin-nuodb-0  -- /bin/bash

$ nuocmd get archives --db-name demo
$ nuocmd delete archive --archive-id 0 --purge
$ nuocmd delete database --db-name demo
$ nuocmd show domain
```

Then you must also clear the PVCs:

```bash
kubectl delete pvc archive-volume-sm-database-nuodb-demo-0
kubectl delete pvc archive-volume-sm-database-nuodb-demo-hotcopy-0
kubectl delete pvc backup-volume-sm-database-nuodb-demo-hotcopy-0
```

## Uninstalling the Chart

To uninstall/delete the deployment:

```bash
helm del --purge database
```

The command removes all the Kubernetes components associated with the chart and deletes the release.

[1]: #adminconfigfiles
[2]: #databaseconfigfiles
[3]: http://doc.nuodb.com/Latest/Content/Nuoadmin-Obtaining-and-Installing-NuoDB-Licenses.htm
[4]: http://doc.nuodb.com/Latest/Content/Nuoadmin-Host-Properties.htm
[5]: http://doc.nuodb.com/Latest/Content/Data-Type-Mappings.htm
[6]: http://doc.nuodb.com/Latest/Default.htm#Database-Options.htm<|MERGE_RESOLUTION|>--- conflicted
+++ resolved
@@ -137,22 +137,12 @@
 | Parameter | Description | Default |
 | ----- | ----------- | ------ |
 | `enabled` | Enable OpenShift features | `false` |
-<<<<<<< HEAD
-| `enableRoutes` | Enable OpenShift routes | `true` |
-=======
-| `enableDeploymentConfigs` | Prefer DeploymentConfig over Deployment |`false`|
->>>>>>> 7d0a3e59
 
 For example, to enable an OpenShift integration, and enable DeploymentConfigs:
 
 ```yaml
 openshift:
   enabled: true
-<<<<<<< HEAD
-  enableRoutes: true
-=======
-  enableDeploymentConfigs: true
->>>>>>> 7d0a3e59
 ```
 
 #### admin.*
