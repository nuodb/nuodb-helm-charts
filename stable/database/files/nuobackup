--- conflicted
+++ resolved
@@ -223,12 +223,7 @@
     --db-name ${db_name} \
     --type ${backup_type} \
     --backup-root ${backup_root} \
-<<<<<<< HEAD
-    --backup-name ${backupset} \
     --labels "${labels_arr[*]}" \
-=======
-    --labels "backup ${backup_group} ${labels}" \
->>>>>>> 7c8c6f69
     --timeout ${timeout}
 
 retval=$?
