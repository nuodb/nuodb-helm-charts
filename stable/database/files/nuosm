#!/bin/bash

[ "$NUODB_DEBUG" = "verbose" ] && set -x
[ "$NUOSM_VALIDATE" = "true" ] && set -e

. ${NUODB_HOME}/etc/nuodb_setup.sh

: ${NUODB_ARCHIVEDIR:=/var/opt/nuodb/archive}
: ${NUODB_BACKUPDIR:=/var/opt/nuodb/backup}
: ${NUODB_STORAGE_PASSWORDS_DIR:=/etc/nuodb/tde}
: ${NUODB_DOMAIN:="nuodb"}
: ${NUODB_SEQUENCE_SYNC:=true}

: ${NUODB_IMPORT_CREDENTIALS:=:}

[ -n "$NUODOCKER_KEYSTORE_PASSWORD" ] && ap_protocol="https" || ap_protocol="http"

ERR_ADMIN_UNAVAILABLE=71
ERR_BACKUPSET_NOT_FOUND=72
ERR_NO_SPACE=73
ERR_INCORRECT_BACKUP=74
ERR_RESTORE_FAILED=75

startup_key="/nuodb/nuosm/startup"

DB_PARENTDIR=${NUODB_ARCHIVEDIR}/${NUODB_DOMAIN}
DB_DIR=${DB_PARENTDIR}/${DB_NAME}

LOGFILE=${NUODB_LOGDIR:=/var/log/nuodb}/nuosm.log

NUODB_BINDIR=$NUODB_HOME/bin
[ -z "$NUOCMD" ] && NUOCMD="$NUODB_BINDIR/nuocmd --api-server $NUOCMD_API_SERVER"

# attempt to retain the previous crash directory (within the configured window to avoid filling the disk)
crashcount=$(find $NUODB_CRASHDIR/core* -maxdepth 0 ! -type d 2>/dev/null | wc -l)
if [ $crashcount -ge 1 ]; then
  retainedcrashcount=$(find $NUODB_LOGDIR/crash-* -maxdepth 0 -type d -cmin -$OVERWRITE_WINDOW 2>/dev/null | wc -l)
  if [ $retainedcrashcount -lt $OVERWRITE_COPIES ]; then
    crashbackupdir="$NUODB_LOGDIR/crash-$( date +%Y%m%dT%H%M%S )/"
    mkdir $crashbackupdir
    mv $NUODB_CRASHDIR/core* $crashbackupdir
  fi
fi

export NUOCMD DB_NAME NUODB_STORAGE_PASSWORDS_DIR

#=======================================
# function - report an error and exit
#
function die() {
  retval=$1
  shift
  [ -n "$wotIdid" ] && echo "While $wotIdid"
  echo "$@"

  error="$@"
  log "While $wotIdid: $error"

  # cleanup
  $NUOCMD set value --key $first_req --value '' --expected-value $HOSTNAME
  $NUOCMD set value --key $startup_key/$DB_NAME --value '' --expected-value $HOSTNAME

  # release my archive if it is locked
  locked_archive=$( $NUOCMD show archives --db-name $DB_NAME --removed --removed-archive-format "archive-id: {id}" | sed -En "/^archive-id: / {N; /$HOSTNAME/ s/^archive-id: ([0-9]+).*$/\1/; T; p}" | head -n 1 )
  [ -n "$locked_archive" ] && $NUOCMD create archive --db-name $DB_NAME --archive-path $DB_DIR --is-external --restored --archive-id $locked_archive

  exit $retval
}

#=======================================
# function - log messages
#
function log() {
  if [ -n "$NUODB_DEBUG" ]; then
    local err="$@"
    echo "$err" | tee -a $LOGFILE
    #curl -k -X POST -E /etc/nuodb/keys/nuocmd.pem -H "Content-type: application/json" $ap_protocol://$NUOADMIN_AP0:8888/api/1/diagnostics/log -d "{\"message\": \"nuosm $err\"}"
  fi
}

#=======================================
# function - trace workflow
#
function trace() {
  wotIdid="$@"
  [ -n "$1" -a -n "$NUODB_DEBUG" ] && log "trace: $wotIdid"
}

#=======================================
# function - wrap a log file around so it doesn't grow infinitely
#
function wrapLogfile() {
  logsize=$( du -sb $LOGFILE | grep -o '^ *[0-9]\+' )
  maxlog=5000000
  log "logsize=$logsize; maxlog=$maxlog"
  if [ ${logsize:=0} -gt $maxlog ]; then
    lines=$(wc -l $LOGFILE)
    tail -n $(( lines / 2 )) $LOGFILE > ${LOGFILE}-new
    rm -rf $LOGFILE
    mv $LOGFILE-new $LOGFILE
    log "(nuosm) log file wrapped around"
  fi
}

#=======================================
# function to get a value from the KV store
#

#=======================================
# function to perform archive restore
#
# If the restore is successful:
# * the archive dir contents will have been copied in;
# * the archive dir metadata will have been reset;
# * a new corresponding archive object will have been created in Raft.
#
# On error, any copy of the replaced archive is retained.
#
function perform_restore() {

  retval=0
  error=

  log "Restoring $restore_source; existing archives: $( ls -l $DB_PARENTDIR )"

  # bail out early if the restore will obviously fail
  if [ -z "$( echo $restore_source | grep '^[a-z]\+:/[^ ]\+')" -a ! -d "$NUODB_BACKUPDIR/$restore_source" ]; then
      error="Backupset $restore_source cannot be found in $NUODB_BACKUPDIR"
      retval=$ERR_BACKUPSET_NOT_FOUND
      return $retval
  fi

  # work out available space
  archSize="$(du -s $DB_DIR | grep -o '^ *[0-9]\+')"
  archSpace="$(df --output=avail $DB_DIR | grep -o ' *[0-9]\+')"

  if [ $(( archSpace > archSize * 2)) ]; then
    saveName=$DB_DIR-save-$( date +%Y%m%dT%H%M%S )
    undo="mv $saveName $DB_DIR"
    mv $DB_DIR $saveName
     
    retval=$?
    if [ $retval -ne 0 ]; then
      $undo
      error="Error moving archive in preparation for restore"
      return $retval
    fi
  else
    tarfile=$DB_DIR-$( date +%Y%m%dT%H%M%S ).tar.gz
    tar czf $tarfile -C $DB_PARENTDIR $DB_NAME

    retval=$?
    if [ $retval -ne 0 ]; then
      rm -rf $tarfile
      error="Restore: unable to save existing archive to TAR file"
      return $retval
    fi

    archSpace="$(df --output=avail $DB_DIR | grep -o ' *[0-9]\+')"
    if [ $(( archSize + 1024000 > archSpace )) ]; then
      rm -rf $tarfile
      retval=$ERR_NO_SPACE
      error="Insufficient space for restore after archive has been saved to TAR."
      return $retval
    fi

    undo="tar xf $tarfile -C $DB_PARENTDIR"
    rm -rf $DB_DIR
  fi

  mkdir $DB_DIR

  log "(restore) recreated $DB_DIR; atoms=$( ls -l $DB_DIR/*.atm | wc -l)"

  # find the backup set and backup id
  # backupset=$(ls -tl $BACKUPDIR | head -n 1)
  # backup_id=$($NUODB_BINDIR/nuoarchive restore --report...
  # currently, backup-id is not supported

  # restore request is a URL - so retrieve the backup using curl
  if [ -n "$( echo $restore_source | grep '^[a-z]\+:/[^ ]\+')" ]; then

    # define the download directory depending on the type of source
    if [ "$restore_type" = "stream" ]; then
      download_dir=$DB_DIR
    else
      # It is a backupset so switch the download to somewhere temporary available on all SMs (it will be removed later)
      # This will also run if TYPE is unrecognised, since it works for either type, but will be less efficient.
      download_dir=$(basename $restore_source)
      download_dir="${DB_PARENTDIR}/$(basename $download_dir .${download_dir#*.})-downloaded"
      mkdir $download_dir
    fi

    [ -n "$restore_credentials" -a "$restore_credentials" != ":" ] && curl_creds="--user $restore_credentials"
    [ -n "$curl_creds" ] && curl_opts="--user *:*"

    echo "curl -k $curl_opts $restore_source | tar xzf - --strip-components $strip_levels -C $DB_DIR"
    curl -k $curl_creds "$restore_source" | tar xzf - --strip-components $strip_levels -C $DB_DIR

<<<<<<< HEAD
    retval=$?
    if [ $retval -ne 0 ]; then
      $undo
      error="Restore: unable to download/unpack backup $restore_source"
      return $retval
    fi

    chown -R $(echo "${NUODB_OS_USER:-1000}:${NUODB_OS_GROUP:-0}" | tr -d '"') $download_dir

    # restore data and/or fix the metadata
    log "restoring archive and/or clearing restored archive physical metadata"
    status="$(nuodocker --api-server $NUOCMD_API_SERVER restore archive --origin-dir $download_dir --restore-dir $DB_DIR --db-name $DB_NAME --clean-metadata)"
    log "$status"

    if [ "$download_dir" != "$DB_DIR" ]; then
      log "removing $download_dir"
      rm -rf $download_dir
    fi

  else
    # log "Calling nuoarchive to restore $restore_source into $DB_DIR"
    # $NUODB_BINDIR/nuoarchive restore --restore-dir $DB_DIR $NUODB_BACKUPDIR/$restore_source
    log "Calling nuodocker to restore $restore_source into $DB_DIR"
    status="$(nuodocker --api-server $NUOCMD_API_SERVER restore archive --origin-dir $NUODB_BACKUPDIR/$restore_source --restore-dir $DB_DIR --db-name $DB_NAME --clean-metadata)"
    log "$status"
  fi

  # make sure the archive is correct for this database
  restoredName="$($NUODB_BINDIR/nuodb --show-archive-history --archive $DB_DIR | tr -d '\n' | grep -Eo '[<]Arg[>]--database[<]/Arg[>][^<]*[<]Arg[>]([^<]+)[<]/Arg[>]' | sed -r 's;[<]Arg[>]--database[<]/Arg[>][^<]*[<]Arg[>]([^<]+)[<]/Arg[>];\1;' )"
  if [ -n "$restoredName" -a "$restoredName" != "$DB_NAME" ]; then
    $undo
    error="Restore: incorrect backup specified. Database name is $DB_NAME but archive is for $restoredName"
    retval=$ERR_INCORRECT_BACKUP
    return $retval
  fi

  [ -n "$NUODB_DEBUG" ] && ls -l $DB_DIR

  # additional validation of databaseUUId - not currently supported
  #
  # if [ $myArchive -ge 0 ]; then
    # 
    # restoredID=$($NUODB_BINDIR/nuodb --show-archive-history --archive $DB_DIR/$DB_NAME | grep -Eo 'DatabaseUUId="[-0-9a-fA-F]+"' | sed -r 's;DatabaseUUId="([-0-9a-fA-F]+)";\1;')
    # databaseID=$($NUOCMD get database-uuid --db-name $DB_NAME)  # not a valid command - adjust when a commandis implemented
    # if [ "$restoredID" -ne "$datbaseID" ]; then
    #   $undo
    #   error="Restore: incorrect backup specified. Database UUID is $databaseID but archive is for $restoredID"
    #   retval=$ERR_INCORRECT_BACKUP
    #   return $retval
    # fi
  # fi

  # # call nuodocker to fix the archive metadata
  # nuodocker --api-server $NUOCMD_API_SERVER restore archive --origin-dir $DB_DIR --restore-dir $DB_DIR --db-name $DB_NAME --clean-metadata

  # # completely delete my previous archive metadata
  # [ $myArchive -ge 0 ] && $NUOCMD delete archive --archive-id $myArchive --purge

  # clear the SM wait semaphore
  #$NUOCMD set value --key $startup_key/$DB_NAME --value '' --unconditional
=======
    chown -R $(echo "${NUODB_OS_USER:-1000}:${NUODB_OS_GROUP:-0}" | tr -d '"') $DB_DIR
    # call nuodocker to fix the archive metadata
    nuodocker --api-server $NUOCMD_API_SERVER restore archive \
      --origin-dir $DB_DIR \
      --restore-dir $DB_DIR \
      --db-name $DB_NAME --clean-metadata
  else
    nuodocker --api-server $NUOCMD_API_SERVER restore archive \
      --origin-dir $NUODB_BACKUPDIR/$restore_source \
      --restore-dir $DB_DIR \
      --db-name $DB_NAME --clean-metadata
  fi

  # completely delete my previous archive metadata
  # this is required because nuodocker always creates a new archive
  [ $myArchive -ge 0 ] && $NUOCMD delete archive --archive-id $myArchive --purge
>>>>>>> 4e687ba6
}

#=============================
# main routine
#=============================

log "==========================================="

wrapLogfile

# ensure DB_DIR exists
if [ ! -e "${DB_DIR}" ] ; then
  mkdir -p "${DB_DIR}"
  log "Created new dir $DB_DIR: atoms=$( ls -l $DB_DIR/*.atm | wc -l )"
else
  log "$DB_DIR exists: $( ls -l $DB_DIR | wc -l )"
fi

log "existing archives: $( ls -l $DB_PARENTDIR )"

# ensure the admin layer is intact...
trace "checking Admin layer"
status="$($NUOCMD check servers --check-leader --timeout 30)"
retval=$?
[ $retval -ne 0 ] && die $ERR_ADMIN_UNAVAILABLE "(nuosm) Admin layer is inoperative - exiting: $status"

first_req="$NUODB_RESTORE_REQUEST_PREFIX/$DB_NAME/first"

trace "checking archive raft metadata"
myArchive=$( $NUOCMD show archives --db-name $DB_NAME --archive-format "archive-id: {id}" | sed -En "/^archive-id: / {N; /$HOSTNAME/ s/^archive-id: ([0-9]+).*$/\1/; T; p}" | head -n 1 )
[ -z "$myArchive" ] && myArchive="-1"
log "myArchive=$myArchive; DB=$DB_NAME; hostname=$HOSTNAME"
[ -n "$NUODB_DEBUG" -a "$myArchive" -eq "-1" ] && log "$($NUOCMD show archives --db-name $DB_NAME)"

# if a restore from backup has been requested, then do that now
trace "retrieving restore request from raft"
restore_req="$NUODB_RESTORE_REQUEST_PREFIX/$DB_NAME/restore"
restore_requested="$( $NUOCMD get value --key $restore_req )"

log "restore requested: $restore_requested"

wotIdid=""

if [ -n "$restore_requested" ]; then
  trace "retrieving restore credentials from raft"
  credential_req="$NUODB_RESTORE_REQUEST_PREFIX/$DB_NAME/restore/credentials"
  restore_credentials="$( $NUOCMD get value --key $credential_req )"
  [ -z "$restore_credentials" ] && restore_credentials=${DATABASE_RESTORE_CREDENTIALS:-:}

  strip_req="$NUODB_RESTORE_REQUEST_PREFIX/$DB_NAME/restore/strip-levels"
  strip_levels="$( $NUOCMD get value --key $strip_req )"
  [ -z "$strip_levels" ] && strip_levels=${DATABASE_RESTORE_STRIP_LEVELS:-1}
fi

# if my archive already exists
if [ "$myArchive" -ne "-1" ]; then

  log "myArchive found; existing archives: $( ls -l $DB_PARENTDIR )"

  # if a restore has been requested, then do that
  if [ -n "$restore_requested" ]; then
    restore_source=$(echo $restore_requested | sed -r 's;^stream:(.+)$;\1;')
    [ "$restore_source" != "$restore_requested" ] && restore_type="stream"

    log "restore requested: $restore_source"

  # else if the database is configured with an AUTO_RESTORE, then specify that
  elif [ -n "$NUODB_AUTO_RESTORE" ]; then
    restore_source="$NUODB_AUTO_RESTORE"
    restore_credentials=${DATABASE_RESTORE_CREDENTIALS:-:}
    restore_type=${NUODB_AUTO_RESTORE_TYPE}
    strip_levels=${NUODB_RESTORE_STRIP_LEVELS:-1}
  fi

# my archive on disk does not exist - check to see if we should RESTORE/IMPORT it
elif [ ! -f $DB_DIR/1.atm ]; then

  lostArchive=$($NUOCMD show archives --db-name $DB_NAME --archive-format "archive-id: {id}" | sed -En "/^archive-id: / {N; /UNKNOWN ADDRESS/ s/^archive-id: ([0-9]+).*$/\1/; T; p}" | head -n 1 )
  
  # if there is a lost archive, try to REPAIR/RESTORE the disk archive
  if [ -n "$lostArchive" ]; then

    # delete this lost archive to enable SM restart
    myArchive="$lostArchive"

    # if autoRestore is enabled - then configure that also
    if [ -n "$NUODB_AUTO_RESTORE" ]; then
      restore_source="$NUODB_AUTO_RESTORE"
      restore_credentials=${DATABASE_RESTORE_CREDENTIALS:-:}
      restore_type=${NUODB_AUTO_RESTORE_TYPE}
      strip_levels=${NUODB_RESTORE_STRIP_LEVELS:-1}
    fi

  # otherwise, we could IMPORT the initial state
  elif [ -n "$NUODB_AUTO_IMPORT" ]; then 
    restore_source="$NUODB_AUTO_IMPORT"
    restore_credentials=${DATABASE_IMPORT_CREDENTIALS:-:}
    restore_type=${NUODB_AUTO_IMPORT_TYPE}
    strip_levels=${NUODB_IMPORT_STRIP_LEVELS:-1}
  fi
elif [ -n "$NUODB_DEBUG" ]; then
  log "myArchive not found, but archive has some contents: $( ls -l $DB_DIR | wc -l )"
fi

# resolve ":latest"
if [ "$restore_source" = ":latest" ]; then

  # find which backup group performed the latest backup
  trace "retrieve :latest from nuobackup"
  latest_group=$( nuobackup --type report-latest --db-name $DB_NAME )

  # if the latest backup was not by my group, then wait to allow an SM from the latest group to start first
  if [ "$latest_group" != "$NUODB_BACKUP_GROUP" ]; then
    log ":latest backup was not made by my group $NUODB_BACKUP_GROUP - waiting to allow an SM from $latest_group to start..."

    # try for 30 seconds, sleeping every 2 seconds
    for retry in {1..30..2}; do
      sm="$($NUOCMD get value --key $first_req )"
      [ -n "$sm" ] && break
      sleep 2
    done

    [ -n "$sm" ] && log "Primary restore SM='${sm}'..." || log "No Primary restore SM found - attempting restore from $NUODB_BACKUP_GROUP..."
  fi
fi

# resolve the latest backup for the specified backup group
if [ "$restore_source" = ":latest" -o "$restore_source" = ":group-latest" ]; then

  trace "retrieving :group-latest from nuorestore"

  log "Resolving restore '$restore_source'..."
  restore_source=$( nuobackup --type report-latest --db-name $DB_NAME --group $NUODB_BACKUP_GROUP )
  log "Latest restore for $NUODB_BACKUP_GROUP resolved to $restore_source"
fi

wotIdid=""

if [ -n "$restore_requested" -a -n "$restore_source" ]; then

  log "Restore $restore_requested requested; archive contents: $( ls -l $DB_DIR | wc -l)"

  # work out who is the first one in
  trace "trying to reserve first-in"
  $NUOCMD set value --key $first_req --value $HOSTNAME --expected-value ''
  first_in="$( $NUOCMD get value --key $first_req )"

  wotIdid=""

  log "First-in = $first_in"

  # if I got in first - perform the restore
  if [ "$first_in" = "$HOSTNAME" ]; then

    log "I am first-in: $first_in == $HOSTNAME"

    # [ -z "$restore_source" ] && die 70 "There is no valid LATEST backup - restore of LATEST failed."

    # take ownership of the SM startup semaphore
    trace "Take ownership of SM startup semaphore"
    $NUOCMD set value --key $startup_key/$DB_NAME --value $HOSTNAME --unconditional

    # disable all the archive metadata so that get-archive-history will not look for other SMs
    trace "Disable all archive metadata except my own"
    archive_ids=$( $NUOCMD get archives --db-name $DB_NAME | grep -o "id=[0-9]\+" | grep -o "[0-9]\+")
    log "archives: $archive_ids"

    # delete all archives but my own
    for archv in $archive_ids; do
      [ "$archv" -ne "$myArchive" ] && $NUOCMD delete archive --archive-id $archv
    done

    # and restore the data
    trace "performing restore"
    perform_restore

    wotIdid=""

    log "Restored from $restore_source"

    # clear/release shared state
    # $NUOCMD set value --key $first_req --value '' --expected-value $HOSTNAME
    # $NUOCMD set value --key $restore_req --value '' --expected-value $restore_requested
    log "clearing restore credential request from raft"
    $NUOCMD set value --key $credential_req --value '' --unconditional

    # any error is a fatal error
    [ $retval -ne 0 ] && die $retval $error

<<<<<<< HEAD
  else
    # attempt to restore the same backup that the initial SM is restoring - to reduce SYNC time

    trace "attempting to restore same backup as master SM to secondary SM"

    if [ -n "$( echo $restore_source | grep '^[a-z]\+:/[^ ]\+')" -o -d $NUODB_BACKUPDIR/$restore_source ]; then
      perform_restore

      log "Restored secondary archive to match primary restore"

      # any error in a SEED restore is logged, but not fatal
      [ -n "$error" ] && log "WARNING: Error performing SEED restore: $error"
    fi
=======
>>>>>>> 4e687ba6
  fi

  # wait until it's my turn to startup
  trace "waiting until it's my turn to start up"
  retry=0
  until owner=$( $NUOCMD get value --key $startup_key/$DB_NAME ); [ "$owner" = "$HOSTNAME" -o "$NUODB_SEQUENCE_SYNC" = "false" ] ; do

    [ "$owner" = "" -a $retry -gt 0 ] && die $ERR_RESTORE_FAILED "Fatal error in database RESTORE - initial SM has exited with error - $HOSTNAME aborting also"

    # find the start-id of the SM that owns the semaphore
    owner_id=$( $NUOCMD show database --db-name $DB_NAME --skip-exited --process-format "{engine_type}: {address} start-id: {start_id};" | grep -E "^ *SM: $owner" | grep -Eo "start-id: [[0-9]+" | grep -Eo "[0-9]+")
    if [ -z "$owner_id" ]; then
      log "Could not find start-id for starting SM on $owner - retrying..."
      sleep 30

      retry=$((retry + 1))
      continue
    fi

    # wait for the starting SM to be RUNNING
    $NUOCMD check process --start-id $owner_id --check-running --timeout 600
    if [ $? != 0 ]; then
      echo "Timeout waiting for SM to go RUNNING - owner $owner, start-id $owner_id - retrying."
      sleep 30
      continue
    fi

    # transfer ownership of the startup semaphore to myself
    $NUOCMD set value --key $startup_key/$DB_NAME --value $HOSTNAME --expected-value $owner
  done

<<<<<<< HEAD
  # call nuodocker to fix the archive metadata
  # trace "clearing physical archive metadata"
  # log "$(nuodocker --api-server $NUOCMD_API_SERVER restore archive --origin-dir $DB_DIR --restore-dir $DB_DIR --db-name $DB_NAME --clean-metadata)"

  # completely delete my previous archive metadata
  # - because perform_restore always creates a new archive
  trace "completely deleting the raft metadata for my archive"
  [ "$myArchive" -ne "-1" ] && log "$($NUOCMD delete archive --archive-id $myArchive --purge)"
=======
  # Perform seed restore after the first-in SM started so that newly created archive is
  # not deleted by the first-in
  if [ "$first_in" != "$HOSTNAME" ]; then
    # attempt to restore the same backup that the initial SM is restoring - to reduce SYNC time
    if [ -n "$( echo $restore_source | grep '^[a-z]\+:/[^ ]\+')" -o -d $NUODB_BACKUPDIR/$restore_source ]; then
      perform_restore
>>>>>>> 4e687ba6

      # any error in a SEED restore is logged, but not fatal
      [ -n "$error" ] && echo "WARNING: Error performing SEED restore: $error"
    fi
  fi
fi

wotIdid=""

# release my archive if it is locked
# this will likely never execute but is kept to be sure, to be sure...
trace "releasing my locked archive metadata"
locked_archive=$( $NUOCMD show archives --db-name $DB_NAME --removed --removed-archive-format "archive-id: {id}" | sed -En "/^archive-id: / {N; /$HOSTNAME/ s/^archive-id: ([0-9]+).*$/\1/; T; p}" | head -n 1 )
if [ -n "$locked_archive" ]; then
  $NUOCMD create archive --db-name $DB_NAME --archive-path $DB_DIR --is-external --restored --archive-id $locked_archive
  log "Unlocking my locked archive $locked_archive"
fi

log "restore_source=$restore_source; restore_requested=$restore_requested; path=$DB_DIR; atom files=$( ls -l $DB_DIR/*.atm | wc -l ); catalogs=$( ls -l $DB_DIR/*.cat | wc -l)"

# if a RESTORE_SOURCE is defined, and the archive dir is empty, then import/restore from the URL
atomCount=$( ls -l $DB_DIR/*.atm | wc -l)
catalogCount=$( ls -l $DB_DIR/*.cat | wc -l )
if [ -n "$restore_source" -a -z "$restore_requested" -a $atomCount -lt 20 -a $catalogCount -lt 2 ]; then

  trace "restoring empty/damaged archive"
  log "Existing archive is empty - restoring and clearing metadata"

  perform_restore

  # any error in a SEED restore is logged, but not fatal
  [ -n "$error" ] && log "WARNING: Error performing IMPORT/SEED restore: $error"

  # completely delete my previous archive metadata
  trace "completely deleting raft metadata for my archive $myArchive"
  if [ "$myArchive" -ne "-1" ]; then
    trace "deleting my archive metadata: $myArchive"
    log "$( $NUOCMD delete archive --archive-id "$myArchive" --purge )"

  fi
fi

log "$( $NUOCMD show archives --db-name $DB_NAME )"

# release the first-in semaphore
wotIdid="releasing first-in semaphore"
[ -n "$first_in" ] && $NUOCMD set value --key $first_req --value '' --expected-value $HOSTNAME

# clear the restore_request
wotIdid="clearing restore request"
[ -n "$restore_requested" ] && $NUOCMD set value --key $restore_req --value '' --expected-value "$restore_requested"

trace "executing nuodocker to start SM"

# expects NUOCMD_API_SERVER to be set.
if [ -n "${NUODB_OPTIONS}" ] ; then
    exec nuodocker start sm --archive-dir "${DB_DIR}" --dba-user "${DB_USER}" --dba-password "${DB_PASSWORD}" --db-name "${DB_NAME}" --options "${NUODB_OPTIONS}" "$@"
else
    exec nuodocker start sm --archive-dir "${DB_DIR}" --dba-user "${DB_USER}" --dba-password "${DB_PASSWORD}" --db-name "${DB_NAME}" "$@"
fi<|MERGE_RESOLUTION|>--- conflicted
+++ resolved
@@ -197,7 +197,6 @@
     echo "curl -k $curl_opts $restore_source | tar xzf - --strip-components $strip_levels -C $DB_DIR"
     curl -k $curl_creds "$restore_source" | tar xzf - --strip-components $strip_levels -C $DB_DIR
 
-<<<<<<< HEAD
     retval=$?
     if [ $retval -ne 0 ]; then
       $undo
@@ -234,48 +233,12 @@
     return $retval
   fi
 
-  [ -n "$NUODB_DEBUG" ] && ls -l $DB_DIR
-
-  # additional validation of databaseUUId - not currently supported
-  #
-  # if [ $myArchive -ge 0 ]; then
-    # 
-    # restoredID=$($NUODB_BINDIR/nuodb --show-archive-history --archive $DB_DIR/$DB_NAME | grep -Eo 'DatabaseUUId="[-0-9a-fA-F]+"' | sed -r 's;DatabaseUUId="([-0-9a-fA-F]+)";\1;')
-    # databaseID=$($NUOCMD get database-uuid --db-name $DB_NAME)  # not a valid command - adjust when a commandis implemented
-    # if [ "$restoredID" -ne "$datbaseID" ]; then
-    #   $undo
-    #   error="Restore: incorrect backup specified. Database UUID is $databaseID but archive is for $restoredID"
-    #   retval=$ERR_INCORRECT_BACKUP
-    #   return $retval
-    # fi
-  # fi
-
-  # # call nuodocker to fix the archive metadata
-  # nuodocker --api-server $NUOCMD_API_SERVER restore archive --origin-dir $DB_DIR --restore-dir $DB_DIR --db-name $DB_NAME --clean-metadata
-
-  # # completely delete my previous archive metadata
-  # [ $myArchive -ge 0 ] && $NUOCMD delete archive --archive-id $myArchive --purge
-
-  # clear the SM wait semaphore
-  #$NUOCMD set value --key $startup_key/$DB_NAME --value '' --unconditional
-=======
-    chown -R $(echo "${NUODB_OS_USER:-1000}:${NUODB_OS_GROUP:-0}" | tr -d '"') $DB_DIR
-    # call nuodocker to fix the archive metadata
-    nuodocker --api-server $NUOCMD_API_SERVER restore archive \
-      --origin-dir $DB_DIR \
-      --restore-dir $DB_DIR \
-      --db-name $DB_NAME --clean-metadata
-  else
-    nuodocker --api-server $NUOCMD_API_SERVER restore archive \
-      --origin-dir $NUODB_BACKUPDIR/$restore_source \
-      --restore-dir $DB_DIR \
-      --db-name $DB_NAME --clean-metadata
-  fi
-
   # completely delete my previous archive metadata
   # this is required because nuodocker always creates a new archive
+  trace "completely deleting the raft metadata for my archive"
   [ $myArchive -ge 0 ] && $NUOCMD delete archive --archive-id $myArchive --purge
->>>>>>> 4e687ba6
+
+  [ -n "$NUODB_DEBUG" ] && ls -l $DB_DIR
 }
 
 #=============================
@@ -465,22 +428,6 @@
     # any error is a fatal error
     [ $retval -ne 0 ] && die $retval $error
 
-<<<<<<< HEAD
-  else
-    # attempt to restore the same backup that the initial SM is restoring - to reduce SYNC time
-
-    trace "attempting to restore same backup as master SM to secondary SM"
-
-    if [ -n "$( echo $restore_source | grep '^[a-z]\+:/[^ ]\+')" -o -d $NUODB_BACKUPDIR/$restore_source ]; then
-      perform_restore
-
-      log "Restored secondary archive to match primary restore"
-
-      # any error in a SEED restore is logged, but not fatal
-      [ -n "$error" ] && log "WARNING: Error performing SEED restore: $error"
-    fi
-=======
->>>>>>> 4e687ba6
   fi
 
   # wait until it's my turn to startup
@@ -512,23 +459,16 @@
     $NUOCMD set value --key $startup_key/$DB_NAME --value $HOSTNAME --expected-value $owner
   done
 
-<<<<<<< HEAD
-  # call nuodocker to fix the archive metadata
-  # trace "clearing physical archive metadata"
-  # log "$(nuodocker --api-server $NUOCMD_API_SERVER restore archive --origin-dir $DB_DIR --restore-dir $DB_DIR --db-name $DB_NAME --clean-metadata)"
-
-  # completely delete my previous archive metadata
-  # - because perform_restore always creates a new archive
-  trace "completely deleting the raft metadata for my archive"
-  [ "$myArchive" -ne "-1" ] && log "$($NUOCMD delete archive --archive-id $myArchive --purge)"
-=======
   # Perform seed restore after the first-in SM started so that newly created archive is
   # not deleted by the first-in
   if [ "$first_in" != "$HOSTNAME" ]; then
     # attempt to restore the same backup that the initial SM is restoring - to reduce SYNC time
+    trace "attempting to restore same backup as master SM to secondary SM"
+
     if [ -n "$( echo $restore_source | grep '^[a-z]\+:/[^ ]\+')" -o -d $NUODB_BACKUPDIR/$restore_source ]; then
       perform_restore
->>>>>>> 4e687ba6
+
+      log "Restored secondary archive to match primary restore"
 
       # any error in a SEED restore is logged, but not fatal
       [ -n "$error" ] && echo "WARNING: Error performing SEED restore: $error"
