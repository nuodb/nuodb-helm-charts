--- conflicted
+++ resolved
@@ -269,22 +269,12 @@
     # restore data and/or fix the metadata
     log "restoring archive and/or clearing restored archive physical metadata"
 
-<<<<<<< HEAD
-    if [ "$download_dir" != "$DB_DIR" ] ; then
-       # if not backup set then rename $download_dir to $DB_DIR.
-       if test -f "$download_dir/1.atm" ; then
-          rm -rf $DB_DIR
-	  mv $download_dir $DB_DIR
-	  download_dir=$DB_DIR
-       fi
-=======
     # if download is an archive, and not a backup then rename $download_dir to $DB_DIR
     # as if download was streamed instead.
     if [ "$restore_type" != "stream" ] && [ -f "$download_dir/1.atm" ]; then
       rmdir $DB_DIR
       mv $download_dir $DB_DIR
       download_dir=$DB_DIR
->>>>>>> 2724b20a
     fi
 
     status="$(nuodocker restore archive \
