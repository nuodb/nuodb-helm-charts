{{- if eq (include "defaulttrue" .Values.database.primaryRelease) "true" }}
{{- if eq (include "defaulttrue" .Values.database.sm.hotCopy.enablePod) "true" }}
{{- if eq (include "defaulttrue" .Values.database.sm.hotCopy.enableBackups) "true" }}
{{- $globalScope := . -}}
{{- $backupGroups := list -}}
{{- if .Values.database.sm.hotCopy.backupGroups -}}
  {{- $backupGroups = (keys .Values.database.sm.hotCopy.backupGroups) | sortAlpha -}}
{{- else -}}
  {{- range $i, $e := until (.Values.database.sm.hotCopy.replicas | int) -}}
    {{- $backupGroups = append $backupGroups (printf "%s-%d" (include "hotcopy.groupPrefix" $globalScope) $i) -}}
  {{- end -}}
{{- end -}}
{{- range $i, $backupGroup := $backupGroups -}}
  {{- with $globalScope }}
    {{ $backupGroupLabels := include "hotcopy.group.labels" (merge (dict "backupGroup" $backupGroup) .) }}
---
{{- if .Capabilities.APIVersions.Has "batch/v1" }}
apiVersion: batch/v1
{{- else }}
apiVersion: batch/v1beta
{{- end }}
kind: CronJob
metadata:
  name: {{ include "hotcopy.cronjob.name" (merge (dict "backupGroup" $backupGroup "hotCopyType" "full") . ) }}
  labels:
    {{- include "database.resourceLabels" . | nindent 4 }}
    subgroup: backup
    backup-group: {{ $backupGroup }}
spec:
  schedule: {{ include "hotcopy.group.schedule" (merge (dict "backupGroup" $backupGroup "hotCopyType" "full") . ) }}
  startingDeadlineSeconds: {{ .Values.database.sm.hotCopy.deadline}}
  successfulJobsHistoryLimit: {{ .Values.database.sm.hotCopy.successHistory}}
  failedJobsHistoryLimit: {{ .Values.database.sm.hotCopy.failureHistory}}
  jobTemplate:
    metadata:
<<<<<<< HEAD
      annotations:
        backup-group-labels: "{{ $backupGroupLabels }}"
        operation: full-hotcopy
      labels:
        group: nuodb
        subgroup: backup
        database: {{ .Values.database.name }}
=======
      labels:
        {{- include "database.resourceLabels" . | nindent 8 }}
        subgroup: backup
>>>>>>> 116c80a3
        backup-group: {{ $backupGroup }}
    spec:
      template:
        metadata:
          annotations:
            backup-group-labels: "{{ $backupGroupLabels }}"
            operation: full-hotcopy
          labels:
            group: nuodb
            subgroup: backup
            database: {{ .Values.database.name }}
            backup-group: {{ $backupGroup }}
        spec:
          {{- include "securityContext" . | indent 10 }}
          containers:
          - name: nuodb
            image: {{ template "nuodb.image" . }}
            imagePullPolicy: {{ .Values.nuodb.image.pullPolicy }}
            args:
            - "nuobackup"
            - "--type"
            - "full"
            - "--db-name"
            - "{{ .Values.database.name }}"
            - "--group"
            - "{{ $backupGroup }}"
            - "--timeout"
            - "{{ .Values.database.sm.hotCopy.timeout }}"      
            - "--backup-root"
            - "{{ .Values.database.sm.hotCopy.backupDir }}"
            {{- if $backupGroupLabels }}
            - "--labels"
            - "{{ $backupGroupLabels }}"
            {{- end }}
            env:
            - name: NODE_NAME
              valueFrom:
                fieldRef:
                  fieldPath: spec.nodeName
            - name: POD_NAME
              valueFrom:
                fieldRef:
                  fieldPath: metadata.name
            - name: POD_UID
              valueFrom:
                fieldRef:
                  fieldPath: metadata.uid
            - name: NAMESPACE
              valueFrom:
                fieldRef:
                  fieldPath: metadata.namespace
            - { name: DB_NAME,             value: "{{ .Values.database.name }}"     }
            - { name: NUOCMD_API_SERVER,   value: "{{ template "admin.address" . }}:8888" }
            - { name: PEER_ADDRESS,        value: "{{ template "admin.address" . }}" }
            - { name: BACKUP_DIR,          value: "{{ .Values.database.sm.hotCopy.backupDir }}" }
            {{- include "sc.containerSecurityContext" . | indent 12 }}
            resources:
            {{- toYaml .Values.database.sm.hotCopy.jobResources | trim | nindent 14 }}
            volumeMounts:
            - name: nuobackup
              mountPath: /usr/local/bin/nuobackup
              subPath: nuobackup
            {{- include "tls.client.mounts" . | indent 12 }}
          volumes:
          - name: nuobackup
            configMap:
              name: {{ template "database.fullname" . }}-nuobackup
              defaultMode: 0777
          {{- include "tls.client.volumes" . | indent 10 }}
          restartPolicy: {{ .Values.database.sm.hotCopy.restartPolicy }}
{{- include "nuodb.imagePullSecrets" . | indent 10 }}
---
{{- if .Capabilities.APIVersions.Has "batch/v1" }}
apiVersion: batch/v1
{{- else }}
apiVersion: batch/v1beta
{{- end }}
kind: CronJob
metadata:
<<<<<<< HEAD
  name: incremental-hotcopy-{{ .Values.database.name }}-{{ $backupGroup }}
  annotations:
    backup-group-labels: "{{ $backupGroupLabels }}"
    operation: full-hotcopy
=======
  name: {{ include "hotcopy.cronjob.name" (merge (dict "backupGroup" $backupGroup "hotCopyType" "incremental") . ) }}
>>>>>>> 116c80a3
  labels:
    {{- include "database.resourceLabels" . | nindent 4 }}
    subgroup: backup
    backup-group: {{ $backupGroup }}
spec:
  schedule: {{ include "hotcopy.group.schedule" (merge (dict "backupGroup" $backupGroup "hotCopyType" "incremental") . ) }}
  startingDeadlineSeconds: {{ .Values.database.sm.hotCopy.deadline}}
  successfulJobsHistoryLimit: {{ .Values.database.sm.hotCopy.successHistory}}
  failedJobsHistoryLimit: {{ .Values.database.sm.hotCopy.failureHistory}}
  jobTemplate:
    metadata:
<<<<<<< HEAD
      annotations:
        backup-group-labels: "{{ $backupGroupLabels }}"
        operation: incremental-hotcopy
      labels:
        group: nuodb
        subgroup: backup
        database: {{ .Values.database.name }}
=======
      labels:
        {{- include "database.resourceLabels" . | nindent 8 }}
        subgroup: backup
>>>>>>> 116c80a3
        backup-group: {{ $backupGroup }}
    spec:
      template:
        spec:
          {{- include "securityContext" . | indent 10 }}
          containers:
          - name: nuodb
            image: {{ template "nuodb.image" . }}
            imagePullPolicy: {{ .Values.nuodb.image.pullPolicy }}
            args:
            - "nuobackup"
            - "--type"
            - "incremental"
            - "--db-name"
            - "{{ .Values.database.name }}"
            - "--group"
            - "{{ $backupGroup }}"
            - "--timeout"
            - "{{ .Values.database.sm.hotCopy.timeout }}"      
            - "--backup-root"
            - "{{ .Values.database.sm.hotCopy.backupDir }}"
            {{- if $backupGroupLabels }}
            - "--labels"
            - "{{ $backupGroupLabels }}"
            {{- end }}
            env:
            - name: NODE_NAME
              valueFrom:
                fieldRef:
                  fieldPath: spec.nodeName
            - name: POD_NAME
              valueFrom:
                fieldRef:
                  fieldPath: metadata.name
            - name: NAMESPACE
              valueFrom:
                fieldRef:
                  fieldPath: metadata.namespace
            - { name: DB_NAME,             value: "{{ .Values.database.name }}"     }
            - { name: NUOCMD_API_SERVER,   value: "{{ template "admin.address" . }}:8888" }
            - { name: PEER_ADDRESS,        value: "{{ template "admin.address" . }}" }
            - { name: BACKUP_DIR,          value: "{{ .Values.database.sm.hotCopy.backupDir }}" }
            {{- include "sc.containerSecurityContext" . | indent 12 }}
            resources:
            {{- toYaml .Values.database.sm.hotCopy.jobResources | trim | nindent 14 }}
            volumeMounts:
            - name: nuobackup
              mountPath: /usr/local/bin/nuobackup
              subPath: nuobackup
            {{- include "tls.client.mounts" . | indent 12 }}
          volumes:
          - name: nuobackup
            configMap:
              name: {{ template "database.fullname" . }}-nuobackup
              defaultMode: 0777
          {{- include "tls.client.volumes" . | indent 10 }}
          restartPolicy: {{ .Values.database.sm.hotCopy.restartPolicy }}
{{- include "nuodb.imagePullSecrets" . | indent 10 }}

{{- if eq (include "defaultfalse" .Values.database.sm.hotCopy.journalBackup.enabled) "true" }}
---
{{- if .Capabilities.APIVersions.Has "batch/v1" }}
apiVersion: batch/v1
{{- else }}
apiVersion: batch/v1beta
{{- end }}
kind: CronJob
metadata:
<<<<<<< HEAD
  name: journal-hotcopy-{{ .Values.database.name }}-{{ $backupGroup }}
  annotations:
    backup-group-labels: "{{ $backupGroupLabels }}"
    operation: journal-hotcopy
=======
  name: {{ include "hotcopy.cronjob.name" (merge (dict "backupGroup" $backupGroup "hotCopyType" "journal") . ) }}
>>>>>>> 116c80a3
  labels:
    {{- include "database.resourceLabels" . | nindent 4 }}
    subgroup: backup
<<<<<<< HEAD
    database: {{ .Values.database.name }}
    backup-group: {{ $backupGroup }}
    backup-group-labels: "{{ $backupGroupLabels }}"
=======
    backup-group: {{ $backupGroup }} 
>>>>>>> 116c80a3
spec:
  schedule: {{ include "hotcopy.group.schedule" (merge (dict "backupGroup" $backupGroup "hotCopyType" "journal") . ) }}
  startingDeadlineSeconds: {{ .Values.database.sm.hotCopy.journalBackup.deadline }}
  successfulJobsHistoryLimit: {{ .Values.database.sm.hotCopy.successHistory }}
  failedJobsHistoryLimit: {{ .Values.database.sm.hotCopy.failureHistory }}
  jobTemplate:
    metadata:
      labels:
        {{- include "database.resourceLabels" . | nindent 8 }}
        subgroup: backup
        backup-group: {{ $backupGroup }}
    spec:
      template:
        metadata:
          annotations:
            backup-group-labels: "{{ $backupGroupLabels }}"
            operation: journal-hotcopy
          labels:
            group: nuodb
            subgroup: backup
            database: {{ .Values.database.name }}
            backup-group: "{{ $backupGroup }}"
        spec:
          {{- include "securityContext" . | indent 10 }}
          containers:
          - name: nuodb
            image: {{ template "nuodb.image" . }}
            imagePullPolicy: {{ .Values.nuodb.image.pullPolicy }}
            args:
            - "nuobackup"
            - "--type"
            - "journal"
            - "--db-name"
            - "{{ .Values.database.name }}"
            - "--group"
            - "{{ $backupGroup }}"
            - "--timeout"
            - "{{ .Values.database.sm.hotCopy.journalBackup.timeout }}"      
            - "--backup-root"
            - "{{ .Values.database.sm.hotCopy.backupDir }}"
            {{- if $backupGroupLabels }}
            - "--labels"
            - "{{ $backupGroupLabels }}"
            {{- end }}
            env:
            - name: NODE_NAME
              valueFrom:
                fieldRef:
                  fieldPath: spec.nodeName
            - name: POD_NAME
              valueFrom:
                fieldRef:
                  fieldPath: metadata.name
            - name: NAMESPACE
              valueFrom:
                fieldRef:
                  fieldPath: metadata.namespace
            - { name: DB_NAME,             value: "{{ .Values.database.name }}"     }
            - { name: NUOCMD_API_SERVER,   value: "{{ template "admin.address" . }}:8888" }
            - { name: PEER_ADDRESS,        value: "{{ template "admin.address" . }}" }
            - { name: BACKUP_DIR,          value: "{{ .Values.database.sm.hotCopy.backupDir }}" }
            {{- include "sc.containerSecurityContext" . | indent 12 }}
            resources:
            {{- toYaml .Values.database.sm.hotCopy.jobResources | trim | nindent 14 }}
            volumeMounts:
            - name: nuobackup
              mountPath: /usr/local/bin/nuobackup
              subPath: nuobackup
            {{- include "tls.client.mounts" . | indent 12 }}
          volumes:
          - name: nuobackup
            configMap:
              name: {{ template "database.fullname" . }}-nuobackup
              defaultMode: 0777
          {{- include "tls.client.volumes" . | indent 10 }}
          restartPolicy: {{ .Values.database.sm.hotCopy.restartPolicy }}
{{- include "nuodb.imagePullSecrets" . | indent 10 }}
{{- end }}
{{- end }}
{{- end }}
{{- end }}
{{- end }}
{{- end }}<|MERGE_RESOLUTION|>--- conflicted
+++ resolved
@@ -33,20 +33,12 @@
   failedJobsHistoryLimit: {{ .Values.database.sm.hotCopy.failureHistory}}
   jobTemplate:
     metadata:
-<<<<<<< HEAD
       annotations:
         backup-group-labels: "{{ $backupGroupLabels }}"
         operation: full-hotcopy
       labels:
-        group: nuodb
-        subgroup: backup
-        database: {{ .Values.database.name }}
-=======
-      labels:
         {{- include "database.resourceLabels" . | nindent 8 }}
         subgroup: backup
->>>>>>> 116c80a3
-        backup-group: {{ $backupGroup }}
     spec:
       template:
         metadata:
@@ -125,14 +117,10 @@
 {{- end }}
 kind: CronJob
 metadata:
-<<<<<<< HEAD
-  name: incremental-hotcopy-{{ .Values.database.name }}-{{ $backupGroup }}
+  name: {{ include "hotcopy.cronjob.name" (merge (dict "backupGroup" $backupGroup "hotCopyType" "incremental") . ) }}
   annotations:
     backup-group-labels: "{{ $backupGroupLabels }}"
     operation: full-hotcopy
-=======
-  name: {{ include "hotcopy.cronjob.name" (merge (dict "backupGroup" $backupGroup "hotCopyType" "incremental") . ) }}
->>>>>>> 116c80a3
   labels:
     {{- include "database.resourceLabels" . | nindent 4 }}
     subgroup: backup
@@ -144,19 +132,12 @@
   failedJobsHistoryLimit: {{ .Values.database.sm.hotCopy.failureHistory}}
   jobTemplate:
     metadata:
-<<<<<<< HEAD
       annotations:
         backup-group-labels: "{{ $backupGroupLabels }}"
         operation: incremental-hotcopy
       labels:
-        group: nuodb
-        subgroup: backup
-        database: {{ .Values.database.name }}
-=======
-      labels:
         {{- include "database.resourceLabels" . | nindent 8 }}
         subgroup: backup
->>>>>>> 116c80a3
         backup-group: {{ $backupGroup }}
     spec:
       template:
@@ -225,24 +206,15 @@
 {{- end }}
 kind: CronJob
 metadata:
-<<<<<<< HEAD
-  name: journal-hotcopy-{{ .Values.database.name }}-{{ $backupGroup }}
+  name: {{ include "hotcopy.cronjob.name" (merge (dict "backupGroup" $backupGroup "hotCopyType" "journal") . ) }}
   annotations:
     backup-group-labels: "{{ $backupGroupLabels }}"
     operation: journal-hotcopy
-=======
-  name: {{ include "hotcopy.cronjob.name" (merge (dict "backupGroup" $backupGroup "hotCopyType" "journal") . ) }}
->>>>>>> 116c80a3
   labels:
     {{- include "database.resourceLabels" . | nindent 4 }}
     subgroup: backup
-<<<<<<< HEAD
-    database: {{ .Values.database.name }}
     backup-group: {{ $backupGroup }}
     backup-group-labels: "{{ $backupGroupLabels }}"
-=======
-    backup-group: {{ $backupGroup }} 
->>>>>>> 116c80a3
 spec:
   schedule: {{ include "hotcopy.group.schedule" (merge (dict "backupGroup" $backupGroup "hotCopyType" "journal") . ) }}
   startingDeadlineSeconds: {{ .Values.database.sm.hotCopy.journalBackup.deadline }}
