--- conflicted
+++ resolved
@@ -67,12 +67,9 @@
   NUODB_RESTORE_REQUEST_PREFIX: {{ default "/nuodb/nuosm/database" .Values.nuodb.requestKey }}
   NUODB_LATEST_BACKUP_PREFIX: {{ default "nuodb-backup/last_created" .Values.nuodb.latestPrefix }}
   NUODB_BACKUP_KEY: {{ default "/nuodb/nuobackup" .Values.nuodb.latestKey }}
-  NUODB_AUTO_IMPORT: {{ default "" .Values.database.autoImport.source | quote}}
-<<<<<<< HEAD
-  NUODB_AUTO_IMPORT_TYPE: {{ default "stream" .Values.database.autoImport.type | quote}}
-=======
->>>>>>> a71d1afa
-  NUODB_AUTO_RESTORE: {{ default "" .Values.database.autoRestore.source | quote}}
+  NUODB_AUTO_IMPORT: {{ default "" .Values.database.autoImport.source | quote }}
+  NUODB_AUTO_IMPORT_TYPE: {{ default "stream" .Values.database.autoImport.type | quote }}
+  NUODB_AUTO_RESTORE: {{ default "" .Values.database.autoRestore.source | quote }}
   NUODB_OS_USER: {{ include "os.user" . | quote }}
   NUODB_OS_GROUP: {{ include "os.group" . | quote }}
 ---
