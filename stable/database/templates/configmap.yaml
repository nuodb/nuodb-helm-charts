---
apiVersion: v1
kind: ConfigMap
metadata:
  labels:
    app: {{ template "database.fullname" . }}
    group: nuodb
    domain: {{ .Values.admin.domain }}
    chart: {{ template "database.chart" . }}
    release: {{ .Release.Name | quote }}
  name: {{ template "database.fullname" . }}-nuote
data:
{{ (.Files.Glob "files/nuote").AsConfig | indent 2 }}
---
apiVersion: v1
kind: ConfigMap
metadata:
  labels:
    app: {{ template "database.fullname" . }}
    group: nuodb
    domain: {{ .Values.admin.domain }}
    chart: {{ template "database.chart" . }}
    release: {{ .Release.Name | quote }}
  name: {{ template "database.fullname" . }}-nuosm
data:
{{ (.Files.Glob "files/nuosm").AsConfig | indent 2 }}
---
apiVersion: v1
kind: ConfigMap
metadata:
  labels:
    app: {{ template "database.fullname" . }}
    group: nuodb
    domain: {{ .Values.admin.domain }}
    chart: {{ template "database.chart" . }}
    release: {{ .Release.Name | quote }}
<<<<<<< HEAD
  name: {{ template "database.fullname" . }}-nuobackup
data:
{{ (.Files.Glob "files/nuobackup").AsConfig | indent 2 }}
---
=======
  name: {{ template "database.fullname" . }}-readinessprobe
data:
{{ (.Files.Glob "files/readinessprobe").AsConfig | indent 2 }}
---
apiVersion: v1
kind: ConfigMap
metadata:
  labels:
    app: {{ template "database.fullname" . }}
    group: nuodb
    domain: {{ .Values.admin.domain }}
    chart: {{ template "database.chart" . }}
    release: {{ .Release.Name | quote }}
  name: {{ template "database.fullname" . }}-restore
data:
  NUODB_IMPORT_URL: {{ .Values.database.import.url }}
  NUODB_IMPORT_STRIP_LEVELS: {{ default "1" .Values.database.import.stripLevels | quote }}
  NUODB_RESTORE_REQUEST_PREFIX: {{ default "/nuodb/nuosm/database" .Values.backup.requestPrefix }}
  NUODB_LATEST_BACKUP_PREFIX: {{ default "nuodb-backup/last_created" .Values.backup.latestPrefix }}
---
{{- if .Values.database.configFiles }}
>>>>>>> 87e6cf49
apiVersion: v1
kind: ConfigMap
metadata:
  labels:
    app: {{ template "database.fullname" . }}
    group: nuodb
    domain: {{ .Values.admin.domain }}
    chart: {{ template "database.chart" . }}
    release: {{ .Release.Name | quote }}
<<<<<<< HEAD
  name: {{ .Values.database.name }}-restore
data:
  NUODB_AUTO_IMPORT: {{ .Values.database.autoImport.source }}
  NUODB_AUTO_RESTORE: {{ .Values.database.autoRestore.source }}
  NUODB_IMPORT_STRIP_LEVELS: {{ default "1" .Values.database.autoImport.stripLevels | quote }}
  NUODB_RESTORE_STRIP_LEVELS: {{ default "1" .Values.database.autoRestore.stripLevels | quote }}
  NUODB_RESTORE_REQUEST_PREFIX: {{ default "/nuodb/nuosm/database" .Values.nuodb.requestKey }}
  NUODB_BACKUP_KEY: {{ default "/nuodb/nuobackup" .Values.nuodb.latestKey }}
  NUODB_LATEST_BACKUP_PREFIX: {{ default "nuodb-backup/last_created" .Values.nuodb.latestPrefix }}
  NUODB_OS_USER: {{ include "os.user" . | quote }}
  NUODB_OS_GROUP: {{ include "os.group" . | quote }}
=======
  name: {{ template "database.fullname" . }}-configuration
data:
{{- range $key, $val := .Values.database.configFiles }}
  {{ $key }}: |-
{{ $val | indent 4}}
{{- end }}
{{- end -}}
>>>>>>> 87e6cf49
<|MERGE_RESOLUTION|>--- conflicted
+++ resolved
@@ -34,12 +34,19 @@
     domain: {{ .Values.admin.domain }}
     chart: {{ template "database.chart" . }}
     release: {{ .Release.Name | quote }}
-<<<<<<< HEAD
   name: {{ template "database.fullname" . }}-nuobackup
 data:
 {{ (.Files.Glob "files/nuobackup").AsConfig | indent 2 }}
 ---
-=======
+apiVersion: v1
+kind: ConfigMap
+metadata:
+  labels:
+    app: {{ template "database.fullname" . }}
+    group: nuodb
+    domain: {{ .Values.admin.domain }}
+    chart: {{ template "database.chart" . }}
+    release: {{ .Release.Name | quote }}
   name: {{ template "database.fullname" . }}-readinessprobe
 data:
 {{ (.Files.Glob "files/readinessprobe").AsConfig | indent 2 }}
@@ -56,12 +63,17 @@
   name: {{ template "database.fullname" . }}-restore
 data:
   NUODB_IMPORT_URL: {{ .Values.database.import.url }}
-  NUODB_IMPORT_STRIP_LEVELS: {{ default "1" .Values.database.import.stripLevels | quote }}
-  NUODB_RESTORE_REQUEST_PREFIX: {{ default "/nuodb/nuosm/database" .Values.backup.requestPrefix }}
-  NUODB_LATEST_BACKUP_PREFIX: {{ default "nuodb-backup/last_created" .Values.backup.latestPrefix }}
+  NUODB_IMPORT_STRIP_LEVELS: {{ default "1" .Values.database.autoImport.stripLevels | quote }}
+  NUODB_RESTORE_STRIP_LEVELS: {{ default "1" .Values.database.autoRestore.stripLevels | quote }}
+  NUODB_RESTORE_REQUEST_PREFIX: {{ default "/nuodb/nuosm/database" .Values.nuodb.requestKey }}
+  NUODB_LATEST_BACKUP_PREFIX: {{ default "nuodb-backup/last_created" .Values.nuodb.latestPrefix }}
+  NUODB_BACKUP_KEY: {{ default "/nuodb/nuobackup" .Values.nuodb.latestKey }}
+  NUODB_AUTO_IMPORT: {{ .Values.database.autoImport.source }}
+  NUODB_AUTO_RESTORE: {{ .Values.database.autoRestore.source }}
+  NUODB_OS_USER: {{ include "os.user" . | quote }}
+  NUODB_OS_GROUP: {{ include "os.group" . | quote }}
 ---
 {{- if .Values.database.configFiles }}
->>>>>>> 87e6cf49
 apiVersion: v1
 kind: ConfigMap
 metadata:
@@ -71,24 +83,10 @@
     domain: {{ .Values.admin.domain }}
     chart: {{ template "database.chart" . }}
     release: {{ .Release.Name | quote }}
-<<<<<<< HEAD
-  name: {{ .Values.database.name }}-restore
-data:
-  NUODB_AUTO_IMPORT: {{ .Values.database.autoImport.source }}
-  NUODB_AUTO_RESTORE: {{ .Values.database.autoRestore.source }}
-  NUODB_IMPORT_STRIP_LEVELS: {{ default "1" .Values.database.autoImport.stripLevels | quote }}
-  NUODB_RESTORE_STRIP_LEVELS: {{ default "1" .Values.database.autoRestore.stripLevels | quote }}
-  NUODB_RESTORE_REQUEST_PREFIX: {{ default "/nuodb/nuosm/database" .Values.nuodb.requestKey }}
-  NUODB_BACKUP_KEY: {{ default "/nuodb/nuobackup" .Values.nuodb.latestKey }}
-  NUODB_LATEST_BACKUP_PREFIX: {{ default "nuodb-backup/last_created" .Values.nuodb.latestPrefix }}
-  NUODB_OS_USER: {{ include "os.user" . | quote }}
-  NUODB_OS_GROUP: {{ include "os.group" . | quote }}
-=======
   name: {{ template "database.fullname" . }}-configuration
 data:
 {{- range $key, $val := .Values.database.configFiles }}
   {{ $key }}: |-
 {{ $val | indent 4}}
 {{- end }}
-{{- end -}}
->>>>>>> 87e6cf49
+{{- end -}}