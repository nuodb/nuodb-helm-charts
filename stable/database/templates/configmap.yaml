---
apiVersion: v1
kind: ConfigMap
metadata:
  labels:
<<<<<<< HEAD
    app: {{ template "database.fullname" . }}
    group: nuodb
    domain: {{ .Values.admin.domain }}
    chart: {{ template "database.chart" . }}
    release: {{ .Release.Name | quote }}
  name: {{ template "database.fullname" . }}-nuomore
data:
{{ (.Files.Glob "files/nuomore.py").AsConfig | indent 2 }}
---
apiVersion: v1
kind: ConfigMap
metadata:
  labels:
    app: {{ template "database.fullname" . }}
    group: nuodb
    domain: {{ .Values.admin.domain }}
    chart: {{ template "database.chart" . }}
    release: {{ .Release.Name | quote }}
=======
    {{- include "database.resourceLabels" . | nindent 4 }}
>>>>>>> 116c80a3
  name: {{ template "database.fullname" . }}-nuote
data:
{{ (.Files.Glob "files/nuote").AsConfig | indent 2 }}
{{/* 
  Remove this conditional rendering when support for storage groups is added
*/}}
{{- if eq (include "defaulttrue" .Values.database.primaryRelease) "true" }}
---
apiVersion: v1
kind: ConfigMap
metadata:
  labels:
    {{- include "database.resourceLabels" . | nindent 4 }}
  name: {{ template "database.fullname" . }}-nuosm
data:
{{ (.Files.Glob "files/nuosm").AsConfig | indent 2 }}
---
apiVersion: v1
kind: ConfigMap
metadata:
  labels:
    {{- include "database.resourceLabels" . | nindent 4 }}
  name: {{ template "database.fullname" . }}-nuobackup
data:
{{ (.Files.Glob "files/nuobackup").AsConfig | indent 2 }}
{{- end }}
---
apiVersion: v1
kind: ConfigMap
metadata:
  labels:
    {{- include "database.resourceLabels" . | nindent 4 }}
  name: {{ template "database.fullname" . }}-readinessprobe
data:
{{ (.Files.Glob "files/readinessprobe").AsConfig | indent 2 }}
{{/* 
  Restore ConfigMap is installed by primary Helm database release as it's used by
  the restore chart which has access only to the target database name.
*/}}
{{- if eq (include "defaulttrue" .Values.database.primaryRelease) "true" }}
---
apiVersion: v1
kind: ConfigMap
metadata:
  labels:
    {{- include "database.resourceLabels" . | nindent 4 }}
  name: {{ .Values.admin.domain }}-{{ .Values.database.name }}-restore
data:
  NUODB_IMPORT_STRIP_LEVELS: {{ default "1" .Values.database.autoImport.stripLevels | quote }}
  NUODB_RESTORE_STRIP_LEVELS: {{ default "1" .Values.database.autoRestore.stripLevels | quote }}
  NUODB_RESTORE_REQUEST_PREFIX: {{ default "/nuodb/nuosm/database" .Values.nuodb.requestKey }}
  NUODB_LATEST_BACKUP_PREFIX: {{ default "nuodb-backup/last_created" .Values.nuodb.latestPrefix }}
  NUODB_BACKUP_KEY: {{ default "/nuodb/nuobackup" .Values.nuodb.latestKey }}
  NUODB_AUTO_IMPORT: {{ default "" .Values.database.autoImport.source | quote }}
  NUODB_AUTO_IMPORT_TYPE: {{ default "stream" .Values.database.autoImport.type | quote }}
  NUODB_AUTO_RESTORE: {{ include "autoRestore.source" . | default "" | quote }}
  NUODB_AUTO_RESTORE_TYPE: {{ include "autoRestore.type" . | default "stream" | quote }}
  {{- if .Values.admin.tde }}
  NUODB_STORAGE_PASSWORDS_DIR: {{ default "/etc/nuodb/tde" .Values.admin.tde.storagePasswordsDir | quote }}
  {{- end }}
{{- end }}
{{- if .Values.database.configFiles }}
---
apiVersion: v1
kind: ConfigMap
metadata:
  labels:
    {{- include "database.resourceLabels" . | nindent 4 }}
  name: {{ template "database.fullname" . }}-configuration
data:
{{- range $key, $val := .Values.database.configFiles }}
  {{ $key }}: |-
{{ $val | indent 4}}
{{- end }}
{{- end -}}<|MERGE_RESOLUTION|>--- conflicted
+++ resolved
@@ -3,30 +3,10 @@
 kind: ConfigMap
 metadata:
   labels:
-<<<<<<< HEAD
-    app: {{ template "database.fullname" . }}
-    group: nuodb
-    domain: {{ .Values.admin.domain }}
-    chart: {{ template "database.chart" . }}
-    release: {{ .Release.Name | quote }}
-  name: {{ template "database.fullname" . }}-nuomore
+    {{- include "database.resourceLabels" . | nindent 4 }}
+  name: {{ template "database.fullname" . }}-nuote
 data:
 {{ (.Files.Glob "files/nuomore.py").AsConfig | indent 2 }}
----
-apiVersion: v1
-kind: ConfigMap
-metadata:
-  labels:
-    app: {{ template "database.fullname" . }}
-    group: nuodb
-    domain: {{ .Values.admin.domain }}
-    chart: {{ template "database.chart" . }}
-    release: {{ .Release.Name | quote }}
-=======
-    {{- include "database.resourceLabels" . | nindent 4 }}
->>>>>>> 116c80a3
-  name: {{ template "database.fullname" . }}-nuote
-data:
 {{ (.Files.Glob "files/nuote").AsConfig | indent 2 }}
 {{/* 
   Remove this conditional rendering when support for storage groups is added
