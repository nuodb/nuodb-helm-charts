--- conflicted
+++ resolved
@@ -334,11 +334,4 @@
 
 openshift:
   # change this to true if you want to deploy using OpenShift proprietary features
-  enabled: false
-<<<<<<< HEAD
-  # if openshift is enabled, then also permit routes by default
-  enableRoutes: true
-=======
-  # generally avoid deployment configs, favor deployments, so leave this as false
-  enableDeploymentConfigs: false
->>>>>>> 7d0a3e59
+  enabled: false