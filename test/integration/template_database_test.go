package integration

import (
	"strings"
	"testing"

	"github.com/stretchr/testify/assert"
	"github.com/stretchr/testify/require"

	v1 "k8s.io/api/core/v1"

	"github.com/gruntwork-io/terratest/modules/helm"
	"github.com/nuodb/nuodb-helm-charts/v3/test/testlib"
)

func TestDatabaseSecretsDefault(t *testing.T) {
	// Path to the helm chart we will test
	helmChartPath := "../../stable/database"

	options := &helm.Options{
		SetValues: map[string]string{},
	}

	// Run RenderTemplate to render the template and capture the output.
	output := helm.RenderTemplate(t, options, helmChartPath, "release-name", []string{"templates/secret.yaml"})

	for _, obj := range testlib.SplitAndRenderSecret(t, output, 1) {
		assert.Contains(t, obj.StringData, "database-name")
		assert.Contains(t, obj.StringData, "database-password")
		assert.Contains(t, obj.StringData, "database-username")
	}

}

func TestDatabaseConfigMaps(t *testing.T) {
	// Path to the helm chart we will test
	helmChartPath := "../../stable/database"

	options := &helm.Options{
		SetValues: map[string]string{
			"admin.tde.storagePasswordsDir": "/etc/nuodb/encryption",
		},
	}

	// Run RenderTemplate to render the template and capture the output.
	output := helm.RenderTemplate(t, options, helmChartPath, "release-name", []string{"templates/configmap.yaml"})

	configs := make(map[string]string)

	for _, obj := range testlib.SplitAndRenderConfigMap(t, output, 3) {
		for k, v := range obj.Data {
			configs[k] = v
		}
	}

	assert.Contains(t, configs, "nuosm")
	assert.Contains(t, configs, "nuote")
	assert.Contains(t, configs, "readinessprobe")
	assert.Contains(t, configs, "NUODB_STORAGE_PASSWORDS_DIR")
	assert.Equal(t, configs["NUODB_STORAGE_PASSWORDS_DIR"], "/etc/nuodb/encryption")
}

func TestDatabaseClusterServiceRenders(t *testing.T) {
	// Path to the helm chart we will test
	helmChartPath := "../../stable/database"

	options := &helm.Options{
		SetValues: map[string]string{},
	}

	// Run RenderTemplate to render the template and capture the output.
	output := helm.RenderTemplate(t, options, helmChartPath, "release-name", []string{"templates/service-clusterip.yaml"})

	for _, obj := range testlib.SplitAndRenderService(t, output, 1) {
		assert.Equal(t, "demo-clusterip", obj.Name)
		assert.Equal(t, v1.ServiceTypeClusterIP, obj.Spec.Type)
		assert.Equal(t, "te", obj.Spec.Selector["component"])
		assert.Empty(t, obj.Spec.ClusterIP)
	}
}

func TestDatabaseHeadlessServiceRenders(t *testing.T) {
	// Path to the helm chart we will test
	helmChartPath := "../../stable/database"

	options := &helm.Options{
		SetValues: map[string]string{},
	}

	// Run RenderTemplate to render the template and capture the output.
	output := helm.RenderTemplate(t, options, helmChartPath, "release-name", []string{"templates/service-headless.yaml"})

	for _, obj := range testlib.SplitAndRenderService(t, output, 1) {
		assert.Equal(t, "demo", obj.Name)
		assert.Equal(t, v1.ServiceTypeClusterIP, obj.Spec.Type)
		assert.Equal(t, "te", obj.Spec.Selector["component"])
		assert.Equal(t, "None", obj.Spec.ClusterIP)
	}
}

func TestDatabaseServiceRenders(t *testing.T) {
	// Path to the helm chart we will test
	helmChartPath := "../../stable/database"

	options := &helm.Options{
		SetValues: map[string]string{
			"cloud.provider":                        "amazon",
			"database.te.externalAccess.enabled":    "true",
			"database.te.externalAccess.internalIP": "true",
		},
	}

	// Run RenderTemplate to render the template and capture the output.
	output := helm.RenderTemplate(t, options, helmChartPath, "release-name", []string{"templates/service.yaml"})

	for _, obj := range testlib.SplitAndRenderService(t, output, 1) {
		assert.Equal(t, "demo-balancer", obj.Name)
		assert.Equal(t, v1.ServiceTypeLoadBalancer, obj.Spec.Type)
		assert.Equal(t, "te", obj.Spec.Selector["component"])
		assert.Contains(t, obj.Annotations, "service.beta.kubernetes.io/aws-load-balancer-internal")
	}

}

func TestDatabaseStatefulSet(t *testing.T) {
	// Path to the helm chart we will test
	helmChartPath := "../../stable/database"

	options := &helm.Options{
		SetValues: map[string]string{},
	}

	// Run RenderTemplate to render the template and capture the output.
	output := helm.RenderTemplate(t, options, helmChartPath, "release-name", []string{"templates/statefulset.yaml"})

	for _, obj := range testlib.SplitAndRenderStatefulSet(t, output, 2) {
		assert.Equal(t, "sm", obj.Spec.Selector.MatchLabels["component"])
		assert.Equal(t, "sm", obj.Spec.Template.ObjectMeta.Labels["component"])
	}
}

func TestDatabaseStatefulSetVolumes(t *testing.T) {
	// Path to the helm chart we will test
	helmChartPath := "../../stable/database"

	options := &helm.Options{
		SetValues: map[string]string{"database.sm.logPersistence.enabled": "true"},
	}

	// Run RenderTemplate to render the template and capture the output.
	output := helm.RenderTemplate(t, options, helmChartPath, "release-name", []string{"templates/statefulset.yaml"})

	for _, obj := range testlib.SplitAndRenderStatefulSet(t, output, 2) {
		if strings.Contains(obj.Name, "-hotcopy") {
			assert.True(t, strings.Contains(obj.Spec.VolumeClaimTemplates[0].ObjectMeta.Name, "archive-volume"))
			assert.True(t, strings.Contains(obj.Spec.VolumeClaimTemplates[1].ObjectMeta.Name, "backup-volume"))
			assert.True(t, strings.Contains(obj.Spec.VolumeClaimTemplates[2].ObjectMeta.Name, "log-volume"))
		} else {
			assert.True(t, strings.Contains(obj.Spec.VolumeClaimTemplates[0].ObjectMeta.Name, "archive-volume"))
			assert.True(t, strings.Contains(obj.Spec.VolumeClaimTemplates[1].ObjectMeta.Name, "log-volume"))
		}
	}

}

func TestDatabaseDeploymentRenders(t *testing.T) {
	// Path to the helm chart we will test
	helmChartPath := "../../stable/database"

	options := &helm.Options{
		SetValues: map[string]string{},
	}

	// Run RenderTemplate to render the template and capture the output.
	output := helm.RenderTemplate(t, options, helmChartPath, "release-name", []string{"templates/deployment.yaml"})

	for _, obj := range testlib.SplitAndRenderDeployment(t, output, 1) {
		assert.Equal(t, "te", obj.Spec.Selector.MatchLabels["component"])
		assert.Equal(t, "te", obj.Spec.Template.ObjectMeta.Labels["component"])
	}

}

func TestDatabaseOtherOptions(t *testing.T) {
	// Path to the helm chart we will test
	helmChartPath := "../../stable/database"

	options := &helm.Options{
		SetValues: map[string]string{
			"database.te.otherOptions.keystore": "/etc/nuodb/keys/nuoadmin.p12",
			"database.sm.otherOptions.keystore": "/etc/nuodb/keys/nuoadmin.p12",
			"admin.tlsKeyStore.secret":          "nuodb-keystore",
			"admin.tlsKeyStore.key":             "nuoadmin.p12",
			"admin.tlsKeyStore.password":        "changeIt",
		},
	}

	basicArgChecks := func(args []string) {
		assert.True(t, testlib.ArgContains(args, "--keystore"))
		assert.True(t, testlib.ArgContains(args, "/etc/nuodb/keys/nuoadmin.p12"))
	}

	basicEnvChecks := func(args []v1.EnvVar) {
		assert.True(t, testlib.EnvContains(args, "NUODOCKER_KEYSTORE_PASSWORD", "changeIt"))
	}

	basicInitContainerCommandChecks := func(commands []string) {
		assert.NotContains(t, commands, "/var/opt/nuodb/journal")
	}

	t.Run("testDeployment", func(t *testing.T) {
		// Run RenderTemplate to render the template and capture the output.
		output := helm.RenderTemplate(t, options, helmChartPath, "release-name", []string{"templates/deployment.yaml"})

		for _, obj := range testlib.SplitAndRenderDeployment(t, output, 1) {
			require.NotEmpty(t, obj.Spec.Template.Spec.Containers)
			basicArgChecks(obj.Spec.Template.Spec.Containers[0].Args)
			basicEnvChecks(obj.Spec.Template.Spec.Containers[0].Env)
		}
	})

	t.Run("testStatefulSet", func(t *testing.T) {
		// Run RenderTemplate to render the template and capture the output.
		output := helm.RenderTemplate(t, options, helmChartPath, "release-name", []string{"templates/statefulset.yaml"})

		for _, obj := range testlib.SplitAndRenderStatefulSet(t, output, 2) {
			require.NotEmpty(t, obj.Spec.Template.Spec.Containers)
			basicArgChecks(obj.Spec.Template.Spec.Containers[0].Args)
			basicEnvChecks(obj.Spec.Template.Spec.Containers[0].Env)

			require.NotEmpty(t, obj.Spec.Template.Spec.InitContainers)
			basicInitContainerCommandChecks(obj.Spec.Template.Spec.InitContainers[0].Command)
		}
	})
}

func TestDatabaseCustomEnv(t *testing.T) {
	// Path to the helm chart we will test
	helmChartPath := testlib.DATABASE_HELM_CHART_PATH

	options := &helm.Options{
		SetValues:   map[string]string{},
		ValuesFiles: []string{"../files/database-env.yaml"},
	}

	basicEnvChecks := func(args []v1.EnvVar) {
		expectedAltAddress := v1.EnvVarSource{
			FieldRef: &v1.ObjectFieldSelector{
				FieldPath: "status.podIP",
			},
		}
		assert.True(t, testlib.EnvContainsValueFrom(args, "NUODB_ALT_ADDRESS", &expectedAltAddress))
		assert.True(t, testlib.EnvContains(args, "CUSTOM_ENV_VAR", "CUSTOM_ENV_VAR_VALUE"))
	}

	t.Run("testDeployment", func(t *testing.T) {
		// Run RenderTemplate to render the template and capture the output.
		output := helm.RenderTemplate(t, options, helmChartPath, "release-name", []string{"templates/deployment.yaml"})

		for _, obj := range testlib.SplitAndRenderDeployment(t, output, 1) {
			require.NotEmpty(t, obj.Spec.Template.Spec.Containers)
			basicEnvChecks(obj.Spec.Template.Spec.Containers[0].Env)
		}
	})

	t.Run("testStatefulSet", func(t *testing.T) {
		// Run RenderTemplate to render the template and capture the output.
		output := helm.RenderTemplate(t, options, helmChartPath, "release-name", []string{"templates/statefulset.yaml"})

		for _, obj := range testlib.SplitAndRenderStatefulSet(t, output, 2) {
			require.NotEmpty(t, obj.Spec.Template.Spec.Containers)
			basicEnvChecks(obj.Spec.Template.Spec.Containers[0].Env)
		}
	})
}

func TestDatabaseVPNRenders(t *testing.T) {
	// Path to the helm chart we will test
	helmChartPath := "../../stable/database"

	options := &helm.Options{
		SetValues: map[string]string{
			"database.securityContext.capabilities[0]": "NET_ADMIN",
			"database.envFrom.configMapRef[0]":         "test-config",
		},
	}

	basicChecks := func(args []v1.Container) {
		assert.Contains(t, args[0].SecurityContext.Capabilities.Add, v1.Capability("NET_ADMIN"))
		assert.True(t, testlib.EnvFromSourceContains(args[0].EnvFrom, "test-config"))
	}

	t.Run("testDeployment", func(t *testing.T) {
		// Run RenderTemplate to render the template and capture the output.
		output := helm.RenderTemplate(t, options, helmChartPath, "release-name", []string{"templates/deployment.yaml"})

		for _, obj := range testlib.SplitAndRenderDeployment(t, output, 1) {
			require.NotEmpty(t, obj.Spec.Template.Spec.Containers)
			basicChecks(obj.Spec.Template.Spec.Containers)
		}
	})

	t.Run("testStatefulSet", func(t *testing.T) {
		// Run RenderTemplate to render the template and capture the output.
		output := helm.RenderTemplate(t, options, helmChartPath, "release-name", []string{"templates/statefulset.yaml"})

		for _, obj := range testlib.SplitAndRenderStatefulSet(t, output, 2) {
			require.NotEmpty(t, obj.Spec.Template.Spec.Containers)
			basicChecks(obj.Spec.Template.Spec.Containers)
		}
	})
}

func TestDatabaseLabeling(t *testing.T) {
	// Path to the helm chart we will test
	helmChartPath := "../../stable/database"

	options := &helm.Options{
		SetValues: map[string]string{
			"database.te.labels.cloud":  "minikube",
			"database.te.labels.region": "local",
			"database.te.labels.zone":   "local-b",
			"database.sm.labels.cloud":  "minikube",
			"database.sm.labels.region": "local",
			"database.sm.labels.zone":   "local-b",
		},
	}

	basicChecks := func(args []string) {
		assert.True(t, testlib.ArgContains(args, "cloud minikube"))
		assert.True(t, testlib.ArgContains(args, "region local"))
		assert.True(t, testlib.ArgContains(args, "zone local-b"))
	}

	t.Run("testDeployment", func(t *testing.T) {
		// Run RenderTemplate to render the template and capture the output.
		output := helm.RenderTemplate(t, options, helmChartPath, "release-name", []string{"templates/deployment.yaml"})

		for _, obj := range testlib.SplitAndRenderDeployment(t, output, 1) {
			require.NotEmpty(t, obj.Spec.Template.Spec.Containers)
			basicChecks(obj.Spec.Template.Spec.Containers[0].Args)
		}
	})

	t.Run("testStatefulSet", func(t *testing.T) {
		// Run RenderTemplate to render the template and capture the output.
		output := helm.RenderTemplate(t, options, helmChartPath, "release-name", []string{"templates/statefulset.yaml"})

		for _, obj := range testlib.SplitAndRenderStatefulSet(t, output, 2) {
			require.NotEmpty(t, obj.Spec.Template.Spec.Containers)
			basicChecks(obj.Spec.Template.Spec.Containers[0].Args)

			if testlib.IsStatefulSetHotCopyEnabled(&obj) {
				assert.True(t, testlib.ArgContains(obj.Spec.Template.Spec.Containers[0].Args, "backup cluster0"))
			}
		}
	})
}

func TestReadinessProbe(t *testing.T) {
	// Path to the helm chart we will test
	helmChartPath := "../../stable/database"

	options := &helm.Options{
		SetValues: map[string]string{},
	}

	basicChecks := func(spec v1.PodSpec) {
		container := spec.Containers[0]
		assert.True(t, container.ReadinessProbe != nil)
		assert.True(t, testlib.MountContains(container.VolumeMounts, "readinessprobe"))
		assert.True(t, testlib.VolumesContains(spec.Volumes, "readinessprobe"))
	}

	t.Run("testDeployment", func(t *testing.T) {
		// Run RenderTemplate to render the template and capture the output.
		output := helm.RenderTemplate(t, options, helmChartPath, "release-name", []string{"templates/deployment.yaml"})

		for _, obj := range testlib.SplitAndRenderDeployment(t, output, 1) {
			require.NotEmpty(t, obj.Spec.Template.Spec.Containers)
			basicChecks(obj.Spec.Template.Spec)
		}
	})

	t.Run("testStatefulSet", func(t *testing.T) {
		// Run RenderTemplate to render the template and capture the output.
		output := helm.RenderTemplate(t, options, helmChartPath, "release-name", []string{"templates/statefulset.yaml"})

		for _, obj := range testlib.SplitAndRenderStatefulSet(t, output, 2) {
			require.NotEmpty(t, obj.Spec.Template.Spec.Containers)
			basicChecks(obj.Spec.Template.Spec)
		}
	})
}

func TestDatabaseConfigDoesNotContainEmptyBlocks(t *testing.T) {
	// Path to the helm chart we will test
	helmChartPath := "../../stable/database"

	options := &helm.Options{
		SetValues: map[string]string{
			"database.configFiles": "null",
		},
	}

	// Run RenderTemplate to render the template and capture the output.
	output := helm.RenderTemplate(t, options, helmChartPath, "release-name", []string{"templates/configmap.yaml"})

	assert.NotContains(t, output, "---\n---")
}

func TestLoadBalancerConfigurationRenders(t *testing.T) {
	// Path to the helm chart we will test
	helmChartPath := testlib.DATABASE_HELM_CHART_PATH

	options := &helm.Options{
		SetValues: map[string]string{
			"database.lbConfig.prefilter": "not(label(zone DR))",
			"database.lbConfig.default":   "random(first(label(node ${NODE_NAME:-}) any))",
		},
	}

	assertLoadBalancerAnnotations := func(annotations map[string]string) {
		assert.Equal(t, options.SetValues["database.lbConfig.prefilter"], annotations["nuodb.com/load-balancer-prefilter"])
		assert.Equal(t, options.SetValues["database.lbConfig.default"], annotations["nuodb.com/load-balancer-default"])
	}

	t.Run("testDeployment", func(t *testing.T) {
		// Run RenderTemplate to render the template and capture the output.
		output := helm.RenderTemplate(t, options, helmChartPath, "release-name", []string{"templates/deployment.yaml"})

		for _, obj := range testlib.SplitAndRenderDeployment(t, output, 1) {
			assertLoadBalancerAnnotations(obj.Annotations)
		}
	})
}

func TestDefaultLoadBalancerConfigurationRendersOnlyOnEntryPointCluster(t *testing.T) {
	// Path to the helm chart we will test
	helmChartPath := testlib.DATABASE_HELM_CHART_PATH

	options := &helm.Options{
		SetValues: map[string]string{
			"cloud.cluster.name":          "aws0",
			"database.lbConfig.prefilter": "not(label(zone DR))",
			"database.lbConfig.default":   "random(first(label(node ${NODE_NAME:-}) any))",
		},
	}

	assertLoadBalancerAnnotations := func(annotations map[string]string) {
		assert.NotContains(t, annotations, "nuodb.com/load-balancer-prefilter")
		assert.NotContains(t, annotations, "nuodb.com/load-balancer-default")
	}

	t.Run("testDeployment", func(t *testing.T) {
		// Run RenderTemplate to render the template and capture the output.
		output := helm.RenderTemplate(t, options, helmChartPath, "release-name", []string{"templates/deployment.yaml"})

		for _, obj := range testlib.SplitAndRenderDeployment(t, output, 1) {
			assertLoadBalancerAnnotations(obj.Annotations)
		}
	})
}

func TestDefaultLoadBalancerConfigurationNotRenders(t *testing.T) {
	// Path to the helm chart we will test
	helmChartPath := testlib.DATABASE_HELM_CHART_PATH

	options := &helm.Options{
		SetValues: map[string]string{},
	}

	assertLoadBalancerAnnotations := func(annotations map[string]string) {
		assert.NotContains(t, annotations, "nuodb.com/load-balancer-prefilter")
		assert.NotContains(t, annotations, "nuodb.com/load-balancer-default")
	}

	t.Run("testDeployment", func(t *testing.T) {
		// Run RenderTemplate to render the template and capture the output.
		output := helm.RenderTemplate(t, options, helmChartPath, "release-name", []string{"templates/deployment.yaml"})

		for _, obj := range testlib.SplitAndRenderDeployment(t, output, 1) {
			assertLoadBalancerAnnotations(obj.Annotations)
		}
	})
}

func TestDatabasePodAnnotationsRender(t *testing.T) {
	// Path to the helm chart we will test
	helmChartPath := "../../stable/database"

	options := &helm.Options{
		SetValues: map[string]string{
			"cc.podAnnotations.key1":                                       "value1",
			"database.podAnnotations.key2":                                 "value2",
			"database.podAnnotations.key3\\.key3":                          "value3",
			"database.podAnnotations.key4\\.key4/key4":                     "value4",
			"database.podAnnotations.key5\\.key5/key5":                     "value5/value5",
			"database.podAnnotations.vault\\.hashicorp\\.com/agent-inject": `"true"`,
			"database.podAnnotations.vault\\.hashicorp\\.com/agent-inject-template-ca\\.cert": "|\n" +
				"{{- with secret \"nuodb.com/TLS\" -}}\n" +
				"  {{ .Data.data.tlsCACert }}\n" +
				"{{- end }}",
		},
	}

	t.Run("testDeployment", func(t *testing.T) {
		// Run RenderTemplate to render the template and capture the output.
		output := helm.RenderTemplate(t, options, helmChartPath, "release-name", []string{"templates/deployment.yaml"})

		for _, obj := range testlib.SplitAndRenderDeployment(t, output, 1) {
			assert.Equal(t, options.SetValues["database.podAnnotations.key1"], obj.Spec.Template.ObjectMeta.Annotations["key1"])
			assert.Equal(t, options.SetValues["database.podAnnotations.key2"], obj.Spec.Template.ObjectMeta.Annotations["key2"])
			assert.Equal(t, options.SetValues["database.podAnnotations.key3\\.key3"], obj.Spec.Template.ObjectMeta.Annotations["key3.key3"])
			assert.Equal(t, options.SetValues["database.podAnnotations.key4\\.key4/key4"], obj.Spec.Template.ObjectMeta.Annotations["key4.key4/key4"])
			assert.Equal(t, options.SetValues["database.podAnnotations.key5\\.key5/key5"], obj.Spec.Template.ObjectMeta.Annotations["key5.key5/key5"])
			assert.Equal(t, options.SetValues["database.podAnnotations.vault\\.hashicorp\\.com/agent-inject"], obj.Spec.Template.ObjectMeta.Annotations["vault.hashicorp.com/agent-inject"])
			assert.Equal(t, options.SetValues["database.podAnnotations.vault\\.hashicorp\\.com/agent-inject-template-ca\\.cert"], obj.Spec.Template.ObjectMeta.Annotations["vault.hashicorp.com/agent-inject-template-ca.cert"])
		}
	})

	t.Run("testStatefulSet", func(t *testing.T) {
		// Run RenderTemplate to render the template and capture the output.
		output := helm.RenderTemplate(t, options, helmChartPath, "release-name", []string{"templates/statefulset.yaml"})

		for _, obj := range testlib.SplitAndRenderStatefulSet(t, output, 2) {
			assert.Equal(t, options.SetValues["database.podAnnotations.key1"], obj.Spec.Template.ObjectMeta.Annotations["key1"])
			assert.Equal(t, options.SetValues["database.podAnnotations.key2"], obj.Spec.Template.ObjectMeta.Annotations["key2"])
			assert.Equal(t, options.SetValues["database.podAnnotations.key3\\.key3"], obj.Spec.Template.ObjectMeta.Annotations["key3.key3"])
			assert.Equal(t, options.SetValues["database.podAnnotations.key4\\.key4/key4"], obj.Spec.Template.ObjectMeta.Annotations["key4.key4/key4"])
			assert.Equal(t, options.SetValues["database.podAnnotations.key5\\.key5/key5"], obj.Spec.Template.ObjectMeta.Annotations["key5.key5/key5"])
			assert.Equal(t, options.SetValues["database.podAnnotations.vault\\.hashicorp\\.com/agent-inject"], obj.Spec.Template.ObjectMeta.Annotations["vault.hashicorp.com/agent-inject"])
			assert.Equal(t, options.SetValues["database.podAnnotations.vault\\.hashicorp\\.com/agent-inject-template-ca\\.cert"], obj.Spec.Template.ObjectMeta.Annotations["vault.hashicorp.com/agent-inject-template-ca.cert"])
		}
	})
}

func TestDatabaseStoragePasswordsRender(t *testing.T) {
	// Path to the helm chart we will test
	helmChartPath := "../../stable/database"

	options := &helm.Options{
		SetValues: map[string]string{
			"admin.tde.secrets.demo":        "tde-secret",
			"admin.tde.storagePasswordsDir": "/etc/nuodb/encryption",
		},
	}

	t.Run("testStatefulSet", func(t *testing.T) {
		// Run RenderTemplate to render the template and capture the output.
		output := helm.RenderTemplate(t, options, helmChartPath, "release-name", []string{"templates/statefulset.yaml"})

		for _, obj := range testlib.SplitAndRenderStatefulSet(t, output, 2) {
			database := "demo"
			container := obj.Spec.Template.Spec.Containers[0]
			mount, ok := testlib.GetMount(container.VolumeMounts, "tde-volume-"+database)
			assert.True(t, ok, "mount tde-volume-%s not found", database)
			assert.True(t, mount.ReadOnly)
			assert.Equal(t, options.SetValues["admin.tde.storagePasswordsDir"]+"/"+database, mount.MountPath)
			volume, ok := testlib.GetVolume(obj.Spec.Template.Spec.Volumes, "tde-volume-"+database)
			assert.True(t, ok, "volume tde-volume-%s not found", database)
			assert.Equal(t, options.SetValues["admin.tde.secrets."+database], volume.VolumeSource.Secret.SecretName)
		}
	})
<<<<<<< HEAD

	t.Run("testDaemonSet", func(t *testing.T) {
		// make a copy
		localOptions := *options
		localOptions.SetValues["database.enableDaemonSet"] = "true"

		// Run RenderTemplate to render the template and capture the output.
		output := helm.RenderTemplate(t, &localOptions, helmChartPath, "release-name", []string{"templates/daemonset.yaml"})

		for _, obj := range testlib.SplitAndRenderDaemonSet(t, output, 2) {
			database := "demo"
			container := obj.Spec.Template.Spec.Containers[0]
			mount, ok := testlib.GetMount(container.VolumeMounts, "tde-volume-"+database)
			assert.True(t, ok, "mount tde-volume-%s not found", database)
			assert.True(t, mount.ReadOnly)
			assert.Equal(t, options.SetValues["admin.tde.storagePasswordsDir"]+"/"+database, mount.MountPath)
			volume, ok := testlib.GetVolume(obj.Spec.Template.Spec.Volumes, "tde-volume-"+database)
			assert.True(t, ok, "volume tde-volume-%s not found", database)
			assert.Equal(t, options.SetValues["admin.tde.secrets."+database], volume.VolumeSource.Secret.SecretName)
		}
	})
}

func TestDatabaseSeparateJournal(t *testing.T) {
	// Path to the helm chart we will test
	helmChartPath := "../../stable/database"

	t.Run("testStatefulSetDefaults", func(t *testing.T) {
		options := &helm.Options{
			SetValues: map[string]string{
				"database.sm.hotCopy.journalPath.enabled": "true",
				"database.sm.noHotCopy.journalPath.enabled": "true",
			},
		}

		// Run RenderTemplate to render the template and capture the output.
		output := helm.RenderTemplate(t, options, helmChartPath, "release-name", []string{"templates/statefulset.yaml"})

		for _, obj := range testlib.SplitAndRenderStatefulSet(t, output, 2) {
			container := obj.Spec.Template.Spec.Containers[0]

			assert.True(t, testlib.EnvContains(container.Env, "SEPARATE_JOURNAL", "true"))

			mount, ok := testlib.GetMount(container.VolumeMounts, "journal-volume")
			assert.True(t, ok, "mount journal-volume not found")
			assert.EqualValues(t, "/var/opt/nuodb/journal", mount.MountPath)

			initContainer := obj.Spec.Template.Spec.InitContainers[0]
			assert.Contains(t, initContainer.Command, "/var/opt/nuodb/journal")

			claim, ok := testlib.GetVolumeClaim(obj.Spec.VolumeClaimTemplates, "journal-volume")
			assert.True(t, ok, "volume journal-volume not found")
			assert.Equal(t, v1.ReadWriteOnce, claim.Spec.AccessModes[0])
			assert.Nil(t, claim.Spec.StorageClassName)
		}
	})

	t.Run("testStatefulSetOverrides", func(t *testing.T) {
		options := &helm.Options{
			SetValues: map[string]string{
				"database.sm.hotCopy.journalPath.enabled": "true",
				"database.sm.noHotCopy.journalPath.enabled": "true",
				"database.sm.hotCopy.journalPath.persistence.accessModes[0]": "ReadWriteMany",
				"database.sm.noHotCopy.journalPath.persistence.accessModes[0]": "ReadWriteMany",
				"database.sm.hotCopy.journalPath.persistence.storageClass": "non-default",
				"database.sm.noHotCopy.journalPath.persistence.storageClass": "non-default",
			},
		}

		// Run RenderTemplate to render the template and capture the output.
		output := helm.RenderTemplate(t, options, helmChartPath, "release-name", []string{"templates/statefulset.yaml"})

		for _, obj := range testlib.SplitAndRenderStatefulSet(t, output, 2) {
			container := obj.Spec.Template.Spec.Containers[0]

			assert.True(t, testlib.EnvContains(container.Env, "SEPARATE_JOURNAL", "true"))

			mount, ok := testlib.GetMount(container.VolumeMounts, "journal-volume")
			assert.True(t, ok, "mount journal-volume not found")
			assert.EqualValues(t, "/var/opt/nuodb/journal", mount.MountPath)

			initContainer := obj.Spec.Template.Spec.InitContainers[0]
			assert.Contains(t, initContainer.Command, "/var/opt/nuodb/journal")

			claim, ok := testlib.GetVolumeClaim(obj.Spec.VolumeClaimTemplates, "journal-volume")
			assert.True(t, ok, "volume journal-volume not found")
			assert.Equal(t, v1.ReadWriteMany, claim.Spec.AccessModes[0])
			assert.EqualValues(t, "non-default", *claim.Spec.StorageClassName)
		}
	})

	t.Run("testStatefulDefaultFalse", func(t *testing.T) {
		options := &helm.Options{
			SetValues: map[string]string{
				"database.sm.hotCopy.journalPath.enabled": "",
			},
		}

		// Run RenderTemplate to render the template and capture the output.
		output := helm.RenderTemplate(t, options, helmChartPath, "release-name", []string{"templates/statefulset.yaml"})

		for _, obj := range testlib.SplitAndRenderStatefulSet(t, output, 2) {
			container := obj.Spec.Template.Spec.Containers[0]

			assert.True(t, testlib.EnvContains(container.Env, "SEPARATE_JOURNAL", "false"))

			_, ok := testlib.GetMount(container.VolumeMounts, "journal-volume")
			assert.False(t, ok, "mount journal-volume not found")

			initContainer := obj.Spec.Template.Spec.InitContainers[0]
			assert.NotContains(t, initContainer.Command, "/var/opt/nuodb/journal")

			_, ok = testlib.GetVolumeClaim(obj.Spec.VolumeClaimTemplates, "journal-volume")
			assert.False(t, ok, "volume journal-volume not found")
		}
	})

=======
>>>>>>> ef27ccb8
}<|MERGE_RESOLUTION|>--- conflicted
+++ resolved
@@ -562,28 +562,6 @@
 			assert.Equal(t, options.SetValues["admin.tde.secrets."+database], volume.VolumeSource.Secret.SecretName)
 		}
 	})
-<<<<<<< HEAD
-
-	t.Run("testDaemonSet", func(t *testing.T) {
-		// make a copy
-		localOptions := *options
-		localOptions.SetValues["database.enableDaemonSet"] = "true"
-
-		// Run RenderTemplate to render the template and capture the output.
-		output := helm.RenderTemplate(t, &localOptions, helmChartPath, "release-name", []string{"templates/daemonset.yaml"})
-
-		for _, obj := range testlib.SplitAndRenderDaemonSet(t, output, 2) {
-			database := "demo"
-			container := obj.Spec.Template.Spec.Containers[0]
-			mount, ok := testlib.GetMount(container.VolumeMounts, "tde-volume-"+database)
-			assert.True(t, ok, "mount tde-volume-%s not found", database)
-			assert.True(t, mount.ReadOnly)
-			assert.Equal(t, options.SetValues["admin.tde.storagePasswordsDir"]+"/"+database, mount.MountPath)
-			volume, ok := testlib.GetVolume(obj.Spec.Template.Spec.Volumes, "tde-volume-"+database)
-			assert.True(t, ok, "volume tde-volume-%s not found", database)
-			assert.Equal(t, options.SetValues["admin.tde.secrets."+database], volume.VolumeSource.Secret.SecretName)
-		}
-	})
 }
 
 func TestDatabaseSeparateJournal(t *testing.T) {
@@ -680,6 +658,4 @@
 		}
 	})
 
-=======
->>>>>>> ef27ccb8
 }