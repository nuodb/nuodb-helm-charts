package integration

import (
	"strings"
	"testing"

	"github.com/google/go-cmp/cmp"
	"gotest.tools/assert"
	appsv1 "k8s.io/api/apps/v1"
	v1 "k8s.io/api/core/v1"

	"github.com/gruntwork-io/terratest/modules/helm"
	"github.com/nuodb/nuodb-helm-charts/test/testlib"
)

func ArgContains(args []string, x string) bool {
	for _, n := range args {
		if strings.Contains(n, x) {
			return true
		}
	}
	return false
}

func EnvContains(envs []v1.EnvVar, key string, value string) bool {
	for _, n := range envs {
		if n.Name == key && n.Value == value {
<<<<<<< HEAD
=======
			return true
		}
	}
	return false
}

func EnvContainsValueFrom(envs []v1.EnvVar, key string, valueFrom *v1.EnvVarSource) bool {
	for _, n := range envs {
		if n.Name == key && cmp.Equal(n.ValueFrom, valueFrom) {
>>>>>>> 87e6cf49
			return true
		}
	}
	return false
}

func TestDatabaseSecretsDefault(t *testing.T) {
	// Path to the helm chart we will test
	helmChartPath := "../../stable/database"

	options := &helm.Options{
		SetValues: map[string]string{},
	}

	// Run RenderTemplate to render the template and capture the output.
	output := helm.RenderTemplate(t, options, helmChartPath, []string{"templates/secret.yaml"})

	var object v1.Secret
	helm.UnmarshalK8SYaml(t, output, &object)

	assert.Check(t, len(object.StringData) == 5)

	_, ok := object.StringData["database-name"]
	assert.Check(t, ok)

	_, ok = object.StringData["database-password"]
	assert.Check(t, ok)

	_, ok = object.StringData["database-username"]
	assert.Check(t, ok)
}

func TestDatabaseConfigMaps(t *testing.T) {
	// Path to the helm chart we will test
	helmChartPath := "../../stable/database"

	options := &helm.Options{
		SetValues: map[string]string{},
	}

	// Run RenderTemplate to render the template and capture the output.
	output := helm.RenderTemplate(t, options, helmChartPath, []string{"templates/configmap.yaml"})

	configs := make(map[string]bool)

	parts := strings.Split(output, "---")
	for _, part := range parts {
		if len(part) == 0 {
			continue
		}

		if strings.Contains(part, "kind: ConfigMap") {

			var cm v1.ConfigMap
			helm.UnmarshalK8SYaml(t, part, &cm)

			for k := range cm.Data {
				configs[k] = true
			}
		}
	}

	assert.Check(t, configs["nuosm"])
	assert.Check(t, configs["nuote"])
	assert.Check(t, configs["readinessprobe"])
}

func TestDatabaseDaemonSetDisabled(t *testing.T) {
	// Path to the helm chart we will test
	helmChartPath := "../../stable/database"

	options := &helm.Options{
		SetValues: map[string]string{},
	}

	// Run RenderTemplate to render the template and capture the output.
	output := helm.RenderTemplate(t, options, helmChartPath, []string{"templates/daemonset.yaml"})

	parts := strings.Split(output, "---")
	for _, part := range parts {
		if len(part) == 0 {
			continue
		}

		assert.Check(t, !strings.Contains(part, "kind: DaemonSet"))
	}
}

func TestDatabaseDaemonSetEnabled(t *testing.T) {
	// Path to the helm chart we will test
	helmChartPath := "../../stable/database"

	options := &helm.Options{
		SetValues: map[string]string{"database.enableDaemonSet": "true"},
	}

	// Run RenderTemplate to render the template and capture the output.
	output := helm.RenderTemplate(t, options, helmChartPath, []string{"templates/daemonset.yaml"})

	var cnt int

	parts := strings.Split(output, "---")
	for _, part := range parts {
		if len(part) == 0 {
			continue
		}

		if strings.Contains(part, "kind: DaemonSet") {
			cnt++
		}
	}

	assert.Check(t, cnt == 2)
}

func TestDatabaseDeploymentConfigDisabled(t *testing.T) {
	// Path to the helm chart we will test
	helmChartPath := "../../stable/database"

	options := &helm.Options{
		SetValues: map[string]string{},
	}

	// Run RenderTemplate to render the template and capture the output.
	output := helm.RenderTemplate(t, options, helmChartPath, []string{"templates/deploymentconfig.yaml"})

	parts := strings.Split(output, "---")
	for _, part := range parts {
		if len(part) == 0 {
			continue
		}

		assert.Check(t, !strings.Contains(part, "kind: DeploymentConfig"))
	}
}

func TestDatabaseDeploymentConfigRenders(t *testing.T) {
	// Path to the helm chart we will test
	helmChartPath := "../../stable/database"

	options := &helm.Options{
		SetValues: map[string]string{"openshift.enabled": "true", "openshift.enableDeploymentConfigs": "true"},
	}

	// Run RenderTemplate to render the template and capture the output.
	output := helm.RenderTemplate(t, options, helmChartPath, []string{"templates/deploymentconfig.yaml"})

	assert.Check(t, strings.Contains(output, "kind: DeploymentConfig"))
}

func TestDatabaseClusterServiceRenders(t *testing.T) {
	// Path to the helm chart we will test
	helmChartPath := "../../stable/database"

	options := &helm.Options{
		SetValues: map[string]string{},
	}

	// Run RenderTemplate to render the template and capture the output.
	output := helm.RenderTemplate(t, options, helmChartPath, []string{"templates/service-clusterip.yaml"})

	var object v1.Service
	helm.UnmarshalK8SYaml(t, output, &object)

	assert.Check(t, strings.Contains(output, "kind: Service"))
	assert.Check(t, strings.Contains(output, "name: demo-clusterip"))
	assert.Check(t, strings.Contains(output, "type: ClusterIP"))
	assert.Check(t, !strings.Contains(output, "clusterIP: None"))
	assert.Check(t, strings.Contains(output, "component: te"))
}

func TestDatabaseHeadlessServiceRenders(t *testing.T) {
	// Path to the helm chart we will test
	helmChartPath := "../../stable/database"

	options := &helm.Options{
		SetValues: map[string]string{},
	}

	// Run RenderTemplate to render the template and capture the output.
	output := helm.RenderTemplate(t, options, helmChartPath, []string{"templates/service-headless.yaml"})

	var object v1.Service
	helm.UnmarshalK8SYaml(t, output, &object)

	assert.Check(t, strings.Contains(output, "kind: Service"))
	assert.Check(t, strings.Contains(output, "name: demo"))
	assert.Check(t, strings.Contains(output, "type: ClusterIP"))
	assert.Check(t, strings.Contains(output, "clusterIP: None"))
	assert.Check(t, strings.Contains(output, "component: te"))
}

func TestDatabaseServiceRenders(t *testing.T) {
	// Path to the helm chart we will test
	helmChartPath := "../../stable/database"

	options := &helm.Options{
		SetValues: map[string]string{
			"cloud.provider":                        "amazon",
			"database.te.externalAccess.enabled":    "true",
			"database.te.externalAccess.internalIP": "true",
		},
	}

	// Run RenderTemplate to render the template and capture the output.
	output := helm.RenderTemplate(t, options, helmChartPath, []string{"templates/service.yaml"})

	var object v1.Service
	helm.UnmarshalK8SYaml(t, output, &object)

	assert.Check(t, strings.Contains(output, "type: LoadBalancer"))
	assert.Check(t, strings.Contains(output, "name: demo-balancer"))
	assert.Check(t, strings.Contains(output, "kind: Service"))
	assert.Check(t, strings.Contains(output, "aws-load-balancer-internal"))
	assert.Check(t, strings.Contains(output, "component: te"))
}

func TestDatabaseStatefulSetDisabled(t *testing.T) {
	// Path to the helm chart we will test
	helmChartPath := "../../stable/database"

	options := &helm.Options{
		SetValues: map[string]string{"database.enableDaemonSet": "true"},
	}

	// Run RenderTemplate to render the template and capture the output.
	output := helm.RenderTemplate(t, options, helmChartPath, []string{"templates/statefulset.yaml"})

	assert.Check(t, !strings.Contains(output, "kind: StatefulSet"))
}

func TestDatabaseStatefulSet(t *testing.T) {
	// Path to the helm chart we will test
	helmChartPath := "../../stable/database"

	options := &helm.Options{
		SetValues: map[string]string{},
	}

	// Run RenderTemplate to render the template and capture the output.
	output := helm.RenderTemplate(t, options, helmChartPath, []string{"templates/statefulset.yaml"})

	var cnt int

	parts := strings.Split(output, "---")
	for _, part := range parts {
		if len(part) == 0 {
			continue
		}

		if strings.Contains(part, "kind: StatefulSet") {
			cnt++

			var ss appsv1.StatefulSet
			helm.UnmarshalK8SYaml(t, part, &ss)

			skind, ok := ss.Spec.Selector.MatchLabels["component"]
			assert.Check(t, ok)
			assert.Check(t, skind == "sm")

			okind, ok := ss.Spec.Template.ObjectMeta.Labels["component"]
			assert.Check(t, ok)
			assert.Check(t, okind == "sm")
		}
	}

	assert.Check(t, cnt == 2)
}

func TestDatabaseDeploymentDisabled(t *testing.T) {
	// Path to the helm chart we will test
	helmChartPath := "../../stable/database"

	options := &helm.Options{
		SetValues: map[string]string{"openshift.enabled": "true", "openshift.enableDeploymentConfigs": "true"},
	}

	// Run RenderTemplate to render the template and capture the output.
	output := helm.RenderTemplate(t, options, helmChartPath, []string{"templates/deployment.yaml"})

	assert.Check(t, !strings.Contains(output, "kind: Deployment"))
}

func TestDatabaseDeploymentRenders(t *testing.T) {
	// Path to the helm chart we will test
	helmChartPath := "../../stable/database"

	options := &helm.Options{
		SetValues: map[string]string{},
	}

	// Run RenderTemplate to render the template and capture the output.
	output := helm.RenderTemplate(t, options, helmChartPath, []string{"templates/deployment.yaml"})

	assert.Check(t, strings.Contains(output, "kind: Deployment"))

	var dep appsv1.Deployment
	helm.UnmarshalK8SYaml(t, output, &dep)

	skind, ok := dep.Spec.Selector.MatchLabels["component"]
	assert.Check(t, ok)
	assert.Check(t, skind == "te")

	okind, ok := dep.Spec.Template.ObjectMeta.Labels["component"]
	assert.Check(t, ok)
	assert.Check(t, okind == "te")
}

func TestDatabaseOtherOptions(t *testing.T) {
	// Path to the helm chart we will test
	helmChartPath := "../../stable/database"

	options := &helm.Options{
		SetValues: map[string]string{
			"database.te.otherOptions.keystore": "/etc/nuodb/keys/nuoadmin.p12",
			"database.sm.otherOptions.keystore": "/etc/nuodb/keys/nuoadmin.p12",
			"admin.tlsKeyStore.secret":          "nuodb-keystore",
			"admin.tlsKeyStore.key":             "nuoadmin.p12",
			"admin.tlsKeyStore.password":        "changeIt",
		},
	}

	basicArgChecks := func(args []string) {
		assert.Check(t, ArgContains(args, "--keystore"))
		assert.Check(t, ArgContains(args, "/etc/nuodb/keys/nuoadmin.p12"))
	}

	basicEnvChecks := func(args []v1.EnvVar) {
		assert.Check(t, EnvContains(args, "NUODOCKER_KEYSTORE_PASSWORD", "changeIt"))
	}

	t.Run("testDeployment", func(t *testing.T) {
		// Run RenderTemplate to render the template and capture the output.
		output := helm.RenderTemplate(t, options, helmChartPath, []string{"templates/deployment.yaml"})

		assert.Check(t, strings.Contains(output, "kind: Deployment"))

		var obj appsv1.Deployment
		helm.UnmarshalK8SYaml(t, output, &obj)

		basicArgChecks(obj.Spec.Template.Spec.Containers[0].Args)
		basicEnvChecks(obj.Spec.Template.Spec.Containers[0].Env)
	})

	t.Run("testDeploymentConfig", func(t *testing.T) {
		// make a copy
		localOptions := *options
		localOptions.SetValues["openshift.enabled"] = "true"
		localOptions.SetValues["openshift.enableDeploymentConfigs"] = "true"

		// Run RenderTemplate to render the template and capture the output.
		output := helm.RenderTemplate(t, &localOptions, helmChartPath, []string{"templates/deploymentconfig.yaml"})

		assert.Check(t, strings.Contains(output, "kind: DeploymentConfig"))

		var obj appsv1.Deployment
		helm.UnmarshalK8SYaml(t, output, &obj)

		basicArgChecks(obj.Spec.Template.Spec.Containers[0].Args)
		basicEnvChecks(obj.Spec.Template.Spec.Containers[0].Env)
	})

	t.Run("testStatefulSet", func(t *testing.T) {
		// Run RenderTemplate to render the template and capture the output.
		output := helm.RenderTemplate(t, options, helmChartPath, []string{"templates/statefulset.yaml"})

		var cnt int

		parts := strings.Split(output, "---")
		for _, part := range parts {
			if len(part) == 0 {
				continue
			}

			if strings.Contains(part, "kind: StatefulSet") {
				cnt++

				var obj appsv1.StatefulSet
				helm.UnmarshalK8SYaml(t, part, &obj)

				basicArgChecks(obj.Spec.Template.Spec.Containers[0].Args)
				basicEnvChecks(obj.Spec.Template.Spec.Containers[0].Env)
			}
		}

		assert.Check(t, cnt == 2)
	})

	t.Run("testDaemonSet", func(t *testing.T) {
		// make a copy
		localOptions := *options
		localOptions.SetValues["database.enableDaemonSet"] = "true"

		// Run RenderTemplate to render the template and capture the output.
		output := helm.RenderTemplate(t, &localOptions, helmChartPath, []string{"templates/daemonset.yaml"})

		var cnt int

		parts := strings.Split(output, "---")
		for _, part := range parts {
			if len(part) == 0 {
				continue
			}

			if strings.Contains(part, "kind: DaemonSet") {
				cnt++

				var obj appsv1.DaemonSet
				helm.UnmarshalK8SYaml(t, part, &obj)

				basicArgChecks(obj.Spec.Template.Spec.Containers[0].Args)
				basicEnvChecks(obj.Spec.Template.Spec.Containers[0].Env)
			}
		}

		assert.Check(t, cnt == 2)
	})
}

func TestDatabaseCustomEnv(t *testing.T) {
	// Path to the helm chart we will test
	helmChartPath := testlib.DATABASE_HELM_CHART_PATH

	options := &helm.Options{
		SetValues:   map[string]string{},
		ValuesFiles: []string{"../files/database-env.yaml"},
	}

	basicEnvChecks := func(args []v1.EnvVar) {
		expectedAltAddress := v1.EnvVarSource{
			FieldRef: &v1.ObjectFieldSelector{
				FieldPath: "status.podIP",
			},
		}
		assert.Check(t, EnvContainsValueFrom(args, "NUODB_ALT_ADDRESS", &expectedAltAddress))
		assert.Check(t, EnvContains(args, "CUSTOM_ENV_VAR", "CUSTOM_ENV_VAR_VALUE"))
	}

	t.Run("testDeployment", func(t *testing.T) {
		// Run RenderTemplate to render the template and capture the output.
		output := helm.RenderTemplate(t, options, helmChartPath, []string{"templates/deployment.yaml"})

		assert.Check(t, strings.Contains(output, "kind: Deployment"))

		var obj appsv1.Deployment
		helm.UnmarshalK8SYaml(t, output, &obj)

		basicEnvChecks(obj.Spec.Template.Spec.Containers[0].Env)
	})

	t.Run("testDeploymentConfig", func(t *testing.T) {
		// make a copy
		localOptions := *options
		localOptions.SetValues["openshift.enabled"] = "true"
		localOptions.SetValues["openshift.enableDeploymentConfigs"] = "true"

		// Run RenderTemplate to render the template and capture the output.
		output := helm.RenderTemplate(t, &localOptions, helmChartPath, []string{"templates/deploymentconfig.yaml"})

		assert.Check(t, strings.Contains(output, "kind: DeploymentConfig"))

		var obj appsv1.Deployment
		helm.UnmarshalK8SYaml(t, output, &obj)

		basicEnvChecks(obj.Spec.Template.Spec.Containers[0].Env)
	})

	t.Run("testStatefulSet", func(t *testing.T) {
		// Run RenderTemplate to render the template and capture the output.
		output := helm.RenderTemplate(t, options, helmChartPath, []string{"templates/statefulset.yaml"})

		var cnt int

		parts := strings.Split(output, "---")
		for _, part := range parts {
			if len(part) == 0 {
				continue
			}

			if strings.Contains(part, "kind: StatefulSet") {
				cnt++

				var obj appsv1.StatefulSet
				helm.UnmarshalK8SYaml(t, part, &obj)

				basicEnvChecks(obj.Spec.Template.Spec.Containers[0].Env)
			}
		}

		assert.Check(t, cnt == 2)
	})

	t.Run("testDaemonSet", func(t *testing.T) {
		// make a copy
		localOptions := *options
		localOptions.SetValues["database.enableDaemonSet"] = "true"

		// Run RenderTemplate to render the template and capture the output.
		output := helm.RenderTemplate(t, &localOptions, helmChartPath, []string{"templates/daemonset.yaml"})

		var cnt int

		parts := strings.Split(output, "---")
		for _, part := range parts {
			if len(part) == 0 {
				continue
			}

			if strings.Contains(part, "kind: DaemonSet") {
				cnt++

				var obj appsv1.DaemonSet
				helm.UnmarshalK8SYaml(t, part, &obj)

				basicEnvChecks(obj.Spec.Template.Spec.Containers[0].Env)
			}
		}

		assert.Check(t, cnt == 2)
	})
}

func TestDatabaseStandardVPNRenders(t *testing.T) {
	// Path to the helm chart we will test
	helmChartPath := "../../stable/database"

	options := &helm.Options{
		SetValues: map[string]string{
			"database.securityContext.capabilities": "[ NET_ADMIN ]",
			"database.envFrom":                      "[ configMapRef: { name: test-config } ]",
		},
	}

	// Run RenderTemplate to render the template and capture the output.
	output := helm.RenderTemplate(t, options, helmChartPath, []string{"templates/statefulset.yaml"})

	objs := make([]interface{}, 10)
	helm.UnmarshalK8SYaml(t, output, &objs)

	for _, k8obj := range objs {

		switch k8obj := k8obj.(type) {
		case appsv1.StatefulSet:
			assert.Check(t, k8obj.Spec.Template.Spec.Containers[0].SecurityContext.Capabilities.Add[0], "NET_ADMIN")
			assert.Check(t, k8obj.Spec.Template.Spec.Containers[0].EnvFrom[0].ConfigMapRef.Name, "test-config")

		case appsv1.Deployment:
			assert.Check(t, k8obj.Spec.Template.Spec.Containers[0].SecurityContext.Capabilities.Add[0], "NET_ADMIN")
			assert.Check(t, k8obj.Spec.Template.Spec.Containers[0].EnvFrom[0].ConfigMapRef.Name, "test-config")
		}
	}
}

func TestDatabaseDaemonSetVPNRenders(t *testing.T) {
	// Path to the helm chart we will test
	helmChartPath := "../../stable/database"

	options := &helm.Options{
		SetValues: map[string]string{
			"database.securityContext.capabilities": "[ NET_ADMIN ]",
			"database.envFrom":                      "[ configMapRef: { name: test-config } ]",
			"database.enableDaemonSet":              "true",
		},
	}

	// Run RenderTemplate to render the template and capture the output.
	output := helm.RenderTemplate(t, options, helmChartPath, []string{"templates/statefulset.yaml"})

	objs := make([]interface{}, 10)
	helm.UnmarshalK8SYaml(t, output, &objs)

	for _, k8obj := range objs {

		switch k8obj := k8obj.(type) {
		case appsv1.DaemonSet:
			assert.Check(t, k8obj.Spec.Template.Spec.Containers[0].SecurityContext.Capabilities.Add[0], "NET_ADMIN")
			assert.Check(t, k8obj.Spec.Template.Spec.Containers[0].EnvFrom[0].ConfigMapRef.Name, "test-config")

		case appsv1.Deployment:
			assert.Check(t, k8obj.Spec.Template.Spec.Containers[0].SecurityContext.Capabilities.Add[0], "NET_ADMIN")
			assert.Check(t, k8obj.Spec.Template.Spec.Containers[0].EnvFrom[0].ConfigMapRef.Name, "test-config")
		}
	}
}

func TestDatabaseDeploymentConfigVPNRenders(t *testing.T) {
	// Path to the helm chart we will test
	helmChartPath := "../../stable/database"

	options := &helm.Options{
		SetValues: map[string]string{
			"database.securityContext.capabilities": "[ NET_ADMIN ]",
			"database.envFrom":                      "[ configMapRef: { name: test-config } ]",
			"openshift.enabled":                     "true",
			"openshift.enableDeploymentConfigs":     "true",
		},
	}

	// Run RenderTemplate to render the template and capture the output.
	output := helm.RenderTemplate(t, options, helmChartPath, []string{"templates/statefulset.yaml"})

	// NTJ - Sadly, doesn't work. YAML.v3 still creates map[interface{}]interface{}  :(
	// m := make(map[string]interface{})

	parts := strings.Split(output, "---")

	for _, part := range parts {
		if len(part) == 0 {
			continue
		}

		if !strings.Contains(part, "kind: DeploymentConfig") {
			continue
		}

		var object appsv1.StatefulSet
		helm.UnmarshalK8SYaml(t, part, &object)

		adminContainer := object.Spec.Template.Spec.Containers[0]
		assert.Check(t, adminContainer.SecurityContext.Capabilities.Add[0], "NET_ADMIN")
		assert.Check(t, adminContainer.EnvFrom[0].ConfigMapRef.LocalObjectReference.Name, "test-config")
	}
}

func TestDatabaseLabeling(t *testing.T) {
	// Path to the helm chart we will test
	helmChartPath := "../../stable/database"

	options := &helm.Options{
		SetValues: map[string]string{
			"database.te.labels.cloud":  "minikube",
			"database.te.labels.region": "local",
			"database.te.labels.zone":   "local-b",
			"database.sm.labels.cloud":  "minikube",
			"database.sm.labels.region": "local",
			"database.sm.labels.zone":   "local-b",
		},
	}

	basicChecks := func(args []string) {
		assert.Check(t, ArgContains(args, "cloud minikube"))
		assert.Check(t, ArgContains(args, "region local"))
		assert.Check(t, ArgContains(args, "zone local-b"))
	}

	t.Run("testDeployment", func(t *testing.T) {
		// Run RenderTemplate to render the template and capture the output.
		output := helm.RenderTemplate(t, options, helmChartPath, []string{"templates/deployment.yaml"})

		assert.Check(t, strings.Contains(output, "kind: Deployment"))

		var obj appsv1.Deployment
		helm.UnmarshalK8SYaml(t, output, &obj)

		basicChecks(obj.Spec.Template.Spec.Containers[0].Args)
	})

	t.Run("testDeploymentConfig", func(t *testing.T) {
		// make a copy
		localOptions := *options
		localOptions.SetValues["openshift.enabled"] = "true"
		localOptions.SetValues["openshift.enableDeploymentConfigs"] = "true"

		// Run RenderTemplate to render the template and capture the output.
		output := helm.RenderTemplate(t, &localOptions, helmChartPath, []string{"templates/deploymentconfig.yaml"})

		assert.Check(t, strings.Contains(output, "kind: DeploymentConfig"))

		var obj appsv1.Deployment
		helm.UnmarshalK8SYaml(t, output, &obj)

		basicChecks(obj.Spec.Template.Spec.Containers[0].Args)
	})

	t.Run("testStatefulSet", func(t *testing.T) {
		// Run RenderTemplate to render the template and capture the output.
		output := helm.RenderTemplate(t, options, helmChartPath, []string{"templates/statefulset.yaml"})

		var cnt int

		parts := strings.Split(output, "---")
		for _, part := range parts {
			if len(part) == 0 {
				continue
			}

			if strings.Contains(part, "kind: StatefulSet") {
				cnt++

				var obj appsv1.StatefulSet
				helm.UnmarshalK8SYaml(t, part, &obj)

				basicChecks(obj.Spec.Template.Spec.Containers[0].Args)

<<<<<<< HEAD
				if isStatefulSetHotCopyEnabled(&obj) {
					assert.Check(t, ArgContains(obj.Spec.Template.Spec.Containers[0].Args, "backup-cluster0 enabled"))
=======
				if testlib.IsStatefulSetHotCopyEnabled(&obj) {
					assert.Check(t, ArgContains(obj.Spec.Template.Spec.Containers[0].Args, "backup enabled"))
>>>>>>> 87e6cf49
				} else {
					assert.Check(t, ArgContains(obj.Spec.Template.Spec.Containers[0].Args, "backup disabled"))
				}
			}
		}

		assert.Check(t, cnt == 2)
	})

	t.Run("testDaemonSet", func(t *testing.T) {
		// make a copy
		localOptions := *options
		localOptions.SetValues["database.enableDaemonSet"] = "true"

		// Run RenderTemplate to render the template and capture the output.
		output := helm.RenderTemplate(t, &localOptions, helmChartPath, []string{"templates/daemonset.yaml"})

		var cnt int

		parts := strings.Split(output, "---")
		for _, part := range parts {
			if len(part) == 0 {
				continue
			}

			if strings.Contains(part, "kind: DaemonSet") {
				cnt++

				var obj appsv1.DaemonSet
				helm.UnmarshalK8SYaml(t, part, &obj)

				basicChecks(obj.Spec.Template.Spec.Containers[0].Args)

<<<<<<< HEAD
				if isDaemonSetHotCopyEnabled(&obj) {
					assert.Check(t, ArgContains(obj.Spec.Template.Spec.Containers[0].Args, "backup-cluster0 enabled"))
=======
				if testlib.IsDaemonSetHotCopyEnabled(&obj) {
					assert.Check(t, ArgContains(obj.Spec.Template.Spec.Containers[0].Args, "backup enabled"))
>>>>>>> 87e6cf49
				} else {
					assert.Check(t, ArgContains(obj.Spec.Template.Spec.Containers[0].Args, "backup disabled"))
				}
			}
		}

		assert.Check(t, cnt == 2)
	})
}

func TestReadinessProbe(t *testing.T) {
	// Path to the helm chart we will test
	helmChartPath := "../../stable/database"

	options := &helm.Options{
		SetValues: map[string]string{},
	}

	basicChecks := func(spec v1.PodSpec) {
		container := spec.Containers[0]
		assert.Check(t, container.ReadinessProbe != nil)
		assert.Check(t, mountContains(container.VolumeMounts, "readinessprobe"))
		assert.Check(t, volumesContain(spec.Volumes, "readinessprobe"))
	}

	t.Run("testDeployment", func(t *testing.T) {
		// Run RenderTemplate to render the template and capture the output.
		output := helm.RenderTemplate(t, options, helmChartPath, []string{"templates/deployment.yaml"})

		assert.Check(t, strings.Contains(output, "kind: Deployment"))

		var obj appsv1.Deployment
		helm.UnmarshalK8SYaml(t, output, &obj)

		basicChecks(obj.Spec.Template.Spec)
	})

	t.Run("testDeploymentConfig", func(t *testing.T) {
		// make a copy
		localOptions := *options
		localOptions.SetValues["openshift.enabled"] = "true"
		localOptions.SetValues["openshift.enableDeploymentConfigs"] = "true"

		// Run RenderTemplate to render the template and capture the output.
		output := helm.RenderTemplate(t, &localOptions, helmChartPath, []string{"templates/deploymentconfig.yaml"})

		assert.Check(t, strings.Contains(output, "kind: DeploymentConfig"))

		var obj appsv1.Deployment
		helm.UnmarshalK8SYaml(t, output, &obj)

		basicChecks(obj.Spec.Template.Spec)
	})

	t.Run("testStatefulSet", func(t *testing.T) {
		// Run RenderTemplate to render the template and capture the output.
		output := helm.RenderTemplate(t, options, helmChartPath, []string{"templates/statefulset.yaml"})

		var cnt int

		parts := strings.Split(output, "---")
		for _, part := range parts {
			if len(part) == 0 {
				continue
			}

			if strings.Contains(part, "kind: StatefulSet") {
				cnt++

				var obj appsv1.StatefulSet
				helm.UnmarshalK8SYaml(t, part, &obj)

				basicChecks(obj.Spec.Template.Spec)
			}
		}

		assert.Check(t, cnt == 2)
	})

	t.Run("testDaemonSet", func(t *testing.T) {
		// make a copy
		localOptions := *options
		localOptions.SetValues["database.enableDaemonSet"] = "true"

		// Run RenderTemplate to render the template and capture the output.
		output := helm.RenderTemplate(t, &localOptions, helmChartPath, []string{"templates/daemonset.yaml"})

		var cnt int

		parts := strings.Split(output, "---")
		for _, part := range parts {
			if len(part) == 0 {
				continue
			}

			if strings.Contains(part, "kind: DaemonSet") {
				cnt++

				var obj appsv1.DaemonSet
				helm.UnmarshalK8SYaml(t, part, &obj)

				basicChecks(obj.Spec.Template.Spec)
			}
		}

		assert.Check(t, cnt == 2)
	})
}

func mountContains(mounts []v1.VolumeMount, expectedName string) bool {
	for _, mount := range mounts {
		if mount.Name == expectedName {
			return true
		}
	}
	return false
}

func volumesContain(mounts []v1.Volume, expectedName string) bool {
	for _, mount := range mounts {
		if mount.Name == expectedName {
			return true
		}
	}
	return false
}<|MERGE_RESOLUTION|>--- conflicted
+++ resolved
@@ -25,8 +25,6 @@
 func EnvContains(envs []v1.EnvVar, key string, value string) bool {
 	for _, n := range envs {
 		if n.Name == key && n.Value == value {
-<<<<<<< HEAD
-=======
 			return true
 		}
 	}
@@ -36,7 +34,6 @@
 func EnvContainsValueFrom(envs []v1.EnvVar, key string, valueFrom *v1.EnvVarSource) bool {
 	for _, n := range envs {
 		if n.Name == key && cmp.Equal(n.ValueFrom, valueFrom) {
->>>>>>> 87e6cf49
 			return true
 		}
 	}
@@ -731,15 +728,10 @@
 
 				basicChecks(obj.Spec.Template.Spec.Containers[0].Args)
 
-<<<<<<< HEAD
-				if isStatefulSetHotCopyEnabled(&obj) {
-					assert.Check(t, ArgContains(obj.Spec.Template.Spec.Containers[0].Args, "backup-cluster0 enabled"))
-=======
 				if testlib.IsStatefulSetHotCopyEnabled(&obj) {
-					assert.Check(t, ArgContains(obj.Spec.Template.Spec.Containers[0].Args, "backup enabled"))
->>>>>>> 87e6cf49
-				} else {
-					assert.Check(t, ArgContains(obj.Spec.Template.Spec.Containers[0].Args, "backup disabled"))
+					assert.Check(t, ArgContains(obj.Spec.Template.Spec.Containers[0].Args, "backup cluster-0"))
+					// } else {
+					// 	assert.Check(t, ArgContains(obj.Spec.Template.Spec.Containers[0].Args, "backup disabled"))
 				}
 			}
 		}
@@ -771,15 +763,10 @@
 
 				basicChecks(obj.Spec.Template.Spec.Containers[0].Args)
 
-<<<<<<< HEAD
-				if isDaemonSetHotCopyEnabled(&obj) {
-					assert.Check(t, ArgContains(obj.Spec.Template.Spec.Containers[0].Args, "backup-cluster0 enabled"))
-=======
 				if testlib.IsDaemonSetHotCopyEnabled(&obj) {
-					assert.Check(t, ArgContains(obj.Spec.Template.Spec.Containers[0].Args, "backup enabled"))
->>>>>>> 87e6cf49
-				} else {
-					assert.Check(t, ArgContains(obj.Spec.Template.Spec.Containers[0].Args, "backup disabled"))
+					assert.Check(t, ArgContains(obj.Spec.Template.Spec.Containers[0].Args, "backup cluster-0"))
+					// } else {
+					// 	assert.Check(t, ArgContains(obj.Spec.Template.Spec.Containers[0].Args, "backup disabled"))
 				}
 			}
 		}
