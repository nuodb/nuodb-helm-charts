package integration

import (
	"strconv"
	"strings"
	"testing"

	"k8s.io/apimachinery/pkg/api/resource"

	appsv1 "k8s.io/api/apps/v1"

	"github.com/gruntwork-io/terratest/modules/helm"
	"github.com/nuodb/nuodb-helm-charts/test/testlib"
	"gotest.tools/assert"
)

func listContains(arr []string, s string) bool {
	for _, ele := range arr {
		if strings.Contains(ele, s) {
			return true
		}
	}

	return false
}

func TestResourcesAdminDefaults(t *testing.T) {
	// Path to the helm chart we will test
	helmChartPath := "../../stable/admin"

	options := &helm.Options{
		SetValues: map[string]string{},
	}

	// Run RenderTemplate to render the template and capture the output.
	output := helm.RenderTemplate(t, options, helmChartPath, []string{"templates/statefulset.yaml"})

	parts := strings.Split(output, "---")
	for _, part := range parts {

		if len(part) == 0 {
			continue
		}

		if !strings.Contains(part, "kind: StatefulSet") {
			continue
		}

		var ss appsv1.StatefulSet
		helm.UnmarshalK8SYaml(t, part, &ss)

		containers := &ss.Spec.Template.Spec.Containers

		assert.Assert(t, len(*containers) >= 1)
		assert.Check(t, (*containers)[0].Resources.Limits == nil)
		assert.Check(t, (*containers)[0].Resources.Requests == nil)
	}
}

func TestResourcesAdminOverridden(t *testing.T) {
	// Path to the helm chart we will test
	helmChartPath := "../../stable/admin"

	options := &helm.Options{
		SetValues: map[string]string{
			"admin.resources.requests.cpu":    "1",
			"admin.resources.requests.memory": "4G",
		},
	}

	// Run RenderTemplate to render the template and capture the output.
	output := helm.RenderTemplate(t, options, helmChartPath, []string{"templates/statefulset.yaml"})

	partCounter := 0
	parts := strings.Split(output, "---")
	for _, part := range parts {

		if len(part) == 0 {
			continue
		}

		if !strings.Contains(part, "kind: StatefulSet") {
			continue
		}

		partCounter++

		var ss appsv1.StatefulSet
		helm.UnmarshalK8SYaml(t, part, &ss)

		containers := &ss.Spec.Template.Spec.Containers

		assert.Assert(t, len(*containers) >= 1)
		assert.Check(t, (*containers)[0].Resources.Limits == nil)
		assert.Assert(t, (*containers)[0].Resources.Requests != nil)

		assert.Check(t, (*containers)[0].Resources.Requests.Cpu().ScaledValue(0) == 1)
		assert.Check(t, (*containers)[0].Resources.Requests.Memory().ScaledValue(resource.Giga) == 4,
			(*containers)[0].Resources.Requests.Memory().ScaledValue(resource.Giga))

	}

	assert.Equal(t, partCounter, 1)
}

func TestResourcesDatabaseDefaults(t *testing.T) {
	// Path to the helm chart we will test
	helmChartPath := "../../stable/database"

	options := &helm.Options{
		SetValues: map[string]string{},
	}

	// Run RenderTemplate to render the template and capture the output.
	output := helm.RenderTemplate(t, options, helmChartPath, []string{"templates/statefulset.yaml"})

	partCounter := 0
	foundBackupEnabled := false
	foundBackupDisabled := false

	parts := strings.Split(output, "---")
	for _, part := range parts {

		if len(part) == 0 {
			continue
		}

		if !strings.Contains(part, "kind: StatefulSet") {
			continue
		}

		partCounter += 1

		var ss appsv1.StatefulSet
		helm.UnmarshalK8SYaml(t, part, &ss)

		containers := &ss.Spec.Template.Spec.Containers

		assert.Assert(t, len(*containers) >= 1)
		assert.Assert(t, (*containers)[0].Resources.Limits != nil)
		assert.Assert(t, (*containers)[0].Resources.Requests != nil)

		// the memory is confusing Gi with G. We are using power of two (1024). But scaled value is using 1000

		assert.Check(t, (*containers)[0].Resources.Limits.Cpu().ScaledValue(0) == 8)
		assert.Check(t, (*containers)[0].Resources.Limits.Memory().ScaledValue(resource.Giga) == 18,
			(*containers)[0].Resources.Limits.Memory().ScaledValue(resource.Giga))

		assert.Check(t, (*containers)[0].Resources.Requests.Cpu().ScaledValue(0) == 4)
		assert.Check(t, (*containers)[0].Resources.Requests.Memory().ScaledValue(resource.Giga) == 9,
			(*containers)[0].Resources.Requests.Memory().ScaledValue(resource.Giga))

		// make sure the replica counts are correct
<<<<<<< HEAD
		if isStatefulSetHotCopyEnabled(&ss) {
=======
		if testlib.IsStatefulSetHotCopyEnabled(&ss) {
>>>>>>> 87e6cf49
			assert.Check(t, *ss.Spec.Replicas == 1)
			foundBackupEnabled = true
		} else {
			assert.Check(t, *ss.Spec.Replicas == 0)
			foundBackupDisabled = true
		}
	}

	assert.Check(t, foundBackupEnabled)
	assert.Check(t, foundBackupDisabled)

	assert.Equal(t, partCounter, 2)
}

func TestResourcesDatabaseOverridden(t *testing.T) {
	// Path to the helm chart we will test
	helmChartPath := "../../stable/database"

	noHotCopyReplicas := 2
	hotcopyReplicas := 1

	options := &helm.Options{
		SetValues: map[string]string{
			"database.sm.resources.requests.cpu":    "1",
			"database.sm.resources.requests.memory": "4G",
			"database.sm.noHotCopy.replicas":        strconv.Itoa(noHotCopyReplicas),
			"database.sm.hotCopy.replicas":          strconv.Itoa(hotcopyReplicas),
		},
	}

	// Run RenderTemplate to render the template and capture the output.
	output := helm.RenderTemplate(t, options, helmChartPath, []string{"templates/statefulset.yaml"})

	partCounter := 0

	parts := strings.Split(output, "---")
	for _, part := range parts {

		if len(part) == 0 {
			continue
		}

		if !strings.Contains(part, "kind: StatefulSet") {
			continue
		}

		partCounter += 1

		var ss appsv1.StatefulSet
		helm.UnmarshalK8SYaml(t, part, &ss)

		containers := &ss.Spec.Template.Spec.Containers

		assert.Assert(t, len(*containers) >= 1)
		assert.Assert(t, (*containers)[0].Resources.Limits != nil)
		assert.Assert(t, (*containers)[0].Resources.Requests != nil)

		// the memory is confusing Gi with G. We are using power of two (1024). But scaled value is using 1000

		assert.Check(t, (*containers)[0].Resources.Limits.Cpu().ScaledValue(0) == 8)
		assert.Check(t, (*containers)[0].Resources.Limits.Memory().ScaledValue(resource.Giga) == 18,
			(*containers)[0].Resources.Limits.Memory().ScaledValue(resource.Giga))

		assert.Check(t, (*containers)[0].Resources.Requests.Cpu().ScaledValue(0) == 1)
		assert.Check(t, (*containers)[0].Resources.Requests.Memory().ScaledValue(resource.Giga) == 4,
			(*containers)[0].Resources.Requests.Memory().ScaledValue(resource.Giga))

		// make sure the replica counts are correct
<<<<<<< HEAD
		if isStatefulSetHotCopyEnabled(&ss) {
=======
		if testlib.IsStatefulSetHotCopyEnabled(&ss) {
>>>>>>> 87e6cf49
			assert.Check(t, *ss.Spec.Replicas == int32(hotcopyReplicas))
		} else {
			assert.Check(t, *ss.Spec.Replicas == int32(noHotCopyReplicas))
		}
	}

	assert.Equal(t, partCounter, 2)
}

func TestPullSecretsRenderAllNuoDB(t *testing.T) {
	options := &helm.Options{
		SetValues: map[string]string{"nuodb.image.pullSecrets": "{fooBar}"},
	}

	helm.RenderTemplate(t, options, "../../stable/admin", []string{"templates/job.yaml"})
	helm.RenderTemplate(t, options, "../../stable/admin", []string{"templates/statefulset.yaml"})

	helm.RenderTemplate(t, options, "../../stable/database", []string{"templates/statefulset.yaml"})
	helm.RenderTemplate(t, options, "../../stable/database", []string{"templates/deployment.yaml"})
	helm.RenderTemplate(t, options, "../../stable/database", []string{"templates/cronjob.yaml"})
	helm.RenderTemplate(t, options, "../../stable/database", []string{"templates/job.yaml"})

	helm.RenderTemplate(t, options, "../../stable/transparent-hugepage", []string{"templates/daemonset.yaml"})

	helm.RenderTemplate(t, options, "../../stable/backup", []string{"templates/cronjob.yaml"})
	//helm.RenderTemplate(t, options, "../../stable/backup", []string{"templates/job.yaml"})

	helm.RenderTemplate(t, options, "../../stable/restore", []string{"templates/job.yaml"})
}

func TestPullSecretsRenderAllGlobal(t *testing.T) {
	options := &helm.Options{
		SetValues: map[string]string{"global.imagePullSecrets": "{fooBar}"},
	}

	helm.RenderTemplate(t, options, "../../stable/admin", []string{"templates/job.yaml"})
	helm.RenderTemplate(t, options, "../../stable/admin", []string{"templates/statefulset.yaml"})

	helm.RenderTemplate(t, options, "../../stable/database", []string{"templates/statefulset.yaml"})
	helm.RenderTemplate(t, options, "../../stable/database", []string{"templates/deployment.yaml"})
	helm.RenderTemplate(t, options, "../../stable/database", []string{"templates/cronjob.yaml"})
	helm.RenderTemplate(t, options, "../../stable/database", []string{"templates/job.yaml"})

	helm.RenderTemplate(t, options, "../../stable/transparent-hugepage", []string{"templates/daemonset.yaml"})

	helm.RenderTemplate(t, options, "../../stable/backup", []string{"templates/cronjob.yaml"})
	//helm.RenderTemplate(t, options, "../../stable/backup", []string{"templates/job.yaml"})

	helm.RenderTemplate(t, options, "../../stable/restore", []string{"templates/job.yaml"})
}

func TestPingTimeoutSetStatefulSet(t *testing.T) {
	// Path to the helm chart we will test
	helmChartPath := "../../stable/database"

	options := &helm.Options{
		SetValues: map[string]string{},
	}

	// Run RenderTemplate to render the template and capture the output.
	output := helm.RenderTemplate(t, options, helmChartPath, []string{"templates/statefulset.yaml"})

	parts := strings.Split(output, "---")
	for _, part := range parts {

		if len(part) == 0 {
			continue
		}

		if !strings.Contains(part, "kind: StatefulSet") {
			continue
		}

		var ss appsv1.StatefulSet
		helm.UnmarshalK8SYaml(t, part, &ss)

		containers := &ss.Spec.Template.Spec.Containers

		assert.Assert(t, len(*containers) >= 1)

		assert.Check(t, listContains((*containers)[0].Args, "ping-timeout"))
	}
}

func TestPingTimeoutSetDaemonSet(t *testing.T) {
	// Path to the helm chart we will test
	helmChartPath := "../../stable/database"

	options := &helm.Options{
		SetValues: map[string]string{"database.enableDaemonSet": "true"},
	}

	// Run RenderTemplate to render the template and capture the output.
	output := helm.RenderTemplate(t, options, helmChartPath, []string{"templates/daemonset.yaml"})

	parts := strings.Split(output, "---")
	for _, part := range parts {

		if len(part) == 0 {
			continue
		}

		if !strings.Contains(part, "kind: DaemonSet") {
			continue
		}

		var ss appsv1.DaemonSet
		helm.UnmarshalK8SYaml(t, part, &ss)

		containers := &ss.Spec.Template.Spec.Containers

		assert.Assert(t, len(*containers) >= 1)

		assert.Check(t, listContains((*containers)[0].Args, "ping-timeout"))
	}
}

func TestSpecificOptionsDeployment(t *testing.T) {
	// Path to the helm chart we will test
	helmChartPath := "../../stable/database"

	options := &helm.Options{
		SetValues: map[string]string{"database.te.engineOptions.verbose": "advanced-txn"},
	}

	output := helm.RenderTemplate(t, options, helmChartPath, []string{"templates/deployment.yaml"})

	var dep appsv1.Deployment
	helm.UnmarshalK8SYaml(t, output, &dep)

	containers := &dep.Spec.Template.Spec.Containers
	assert.Assert(t, len(*containers) >= 1)
	assert.Check(t, listContains((*containers)[0].Args, "advanced-txn"))
}

func TestSpecificOptionsStatefulSet(t *testing.T) {
	// Path to the helm chart we will test
	helmChartPath := "../../stable/database"

	options := &helm.Options{
		SetValues: map[string]string{"database.sm.engineOptions.verbose": "advanced-txn"},
	}

	// Run RenderTemplate to render the template and capture the output.
	output := helm.RenderTemplate(t, options, helmChartPath, []string{"templates/statefulset.yaml"})

	parts := strings.Split(output, "---")
	for _, part := range parts {

		if len(part) == 0 {
			continue
		}

		if !strings.Contains(part, "kind: StatefulSet") {
			continue
		}

		var ss appsv1.StatefulSet
		helm.UnmarshalK8SYaml(t, part, &ss)

		containers := &ss.Spec.Template.Spec.Containers

		assert.Assert(t, len(*containers) >= 1)

		assert.Check(t, listContains((*containers)[0].Args, "advanced-txn"))
	}
}

func TestSpecificOptionsDaemonSet(t *testing.T) {
	// Path to the helm chart we will test
	helmChartPath := "../../stable/database"

	options := &helm.Options{
		SetValues: map[string]string{"database.enableDaemonSet": "true",
			"database.sm.engineOptions.verbose": "advanced-txn",
		},
	}

	// Run RenderTemplate to render the template and capture the output.
	output := helm.RenderTemplate(t, options, helmChartPath, []string{"templates/daemonset.yaml"})

	parts := strings.Split(output, "---")
	for _, part := range parts {

		if len(part) == 0 {
			continue
		}

		if !strings.Contains(part, "kind: DaemonSet") {
			continue
		}

		var ss appsv1.DaemonSet
		helm.UnmarshalK8SYaml(t, part, &ss)

		containers := &ss.Spec.Template.Spec.Containers

		assert.Assert(t, len(*containers) >= 1)

		assert.Check(t, listContains((*containers)[0].Args, "advanced-txn"))
	}
}

func TestResourcesDaemonSetsDefaults(t *testing.T) {
	// Path to the helm chart we will test
	helmChartPath := "../../stable/database"

	options := &helm.Options{
		SetValues: map[string]string{"database.enableDaemonSet": "true"},
	}

	// Run RenderTemplate to render the template and capture the output.
	output := helm.RenderTemplate(t, options, helmChartPath, []string{"templates/daemonset.yaml"})

	partCounter := 0
	foundBackupEnabled := false
	foundBackupDisabled := false

	parts := strings.Split(output, "---")
	for _, part := range parts {

		if len(part) == 0 {
			continue
		}

		if !strings.Contains(part, "kind: DaemonSet") {
			continue
		}

		partCounter += 1

		var ss appsv1.DaemonSet
		helm.UnmarshalK8SYaml(t, part, &ss)

		containers := &ss.Spec.Template.Spec.Containers

		assert.Assert(t, len(*containers) >= 1)
		assert.Assert(t, (*containers)[0].Resources.Limits != nil)
		assert.Assert(t, (*containers)[0].Resources.Requests != nil)

		// the memory is confusing Gi with G. We are using power of two (1024). But scaled value is using 1000

		assert.Check(t, (*containers)[0].Resources.Limits.Cpu().ScaledValue(0) == 8)
		assert.Check(t, (*containers)[0].Resources.Limits.Memory().ScaledValue(resource.Giga) == 18,
			(*containers)[0].Resources.Limits.Memory().ScaledValue(resource.Giga))

		assert.Check(t, (*containers)[0].Resources.Requests.Cpu().ScaledValue(0) == 4)
		assert.Check(t, (*containers)[0].Resources.Requests.Memory().ScaledValue(resource.Giga) == 9,
			(*containers)[0].Resources.Requests.Memory().ScaledValue(resource.Giga))

		if testlib.IsDaemonSetHotCopyEnabled(&ss) {
			foundBackupEnabled = true
		} else {
			foundBackupDisabled = true
		}

	}

	assert.Check(t, foundBackupEnabled)
	assert.Check(t, foundBackupDisabled)

	assert.Equal(t, partCounter, 2)
}

func TestDatabaseBackupDisabled(t *testing.T) {
	// Path to the helm chart we will test
	helmChartPath := "../../stable/database"

	options := &helm.Options{
		SetValues: map[string]string{
			"database.sm.hotCopy.enablePod": "false",
		},
	}

	// Run RenderTemplate to render the template and capture the output.
	output := helm.RenderTemplate(t, options, helmChartPath, []string{"templates/statefulset.yaml"})

	partCounter := 0

	parts := strings.Split(output, "---")
	for _, part := range parts {

		if len(part) == 0 {
			continue
		}

		if !strings.Contains(part, "kind: StatefulSet") {
			continue
		}

		partCounter += 1

		var ss appsv1.StatefulSet
		helm.UnmarshalK8SYaml(t, part, &ss)

		assert.Check(t, !testlib.IsStatefulSetHotCopyEnabled(&ss), "Found stateful set with backup enabled")
	}

	assert.Equal(t, partCounter, 1)
}

func TestDatabaseNonBackupDisabled(t *testing.T) {
	// Path to the helm chart we will test
	helmChartPath := "../../stable/database"

	options := &helm.Options{
		SetValues: map[string]string{
			"database.sm.noHotCopy.enablePod": "false",
		},
	}

	// Run RenderTemplate to render the template and capture the output.
	output := helm.RenderTemplate(t, options, helmChartPath, []string{"templates/statefulset.yaml"})

	partCounter := 0

	parts := strings.Split(output, "---")
	for _, part := range parts {

		if len(part) == 0 {
			continue
		}

		if !strings.Contains(part, "kind: StatefulSet") {
			continue
		}

		partCounter += 1

		var ss appsv1.StatefulSet
		helm.UnmarshalK8SYaml(t, part, &ss)

		assert.Check(t, testlib.IsStatefulSetHotCopyEnabled(&ss), "Found stateful set with backup enabled")
	}

	assert.Equal(t, partCounter, 1)
}

func TestDatabaseBackupDisabledDaemonSet(t *testing.T) {
	// Path to the helm chart we will test
	helmChartPath := "../../stable/database"

	options := &helm.Options{
		SetValues: map[string]string{
			"database.enableDaemonSet":      "true",
			"database.sm.hotCopy.enablePod": "false",
		},
	}

	// Run RenderTemplate to render the template and capture the output.
	output := helm.RenderTemplate(t, options, helmChartPath, []string{"templates/daemonset.yaml"})

	partCounter := 0

	parts := strings.Split(output, "---")
	for _, part := range parts {

		if len(part) == 0 {
			continue
		}

		if !strings.Contains(part, "kind: DaemonSet") {
			continue
		}

		partCounter += 1

		var ss appsv1.DaemonSet
		helm.UnmarshalK8SYaml(t, part, &ss)

		assert.Check(t, !testlib.IsDaemonSetHotCopyEnabled(&ss), "Found daemon set with backup enabled")
	}

	// with daemonSet
	assert.Equal(t, partCounter, 1)
}

func TestDatabaseNoBackupDisabledDaemonSet(t *testing.T) {
	// Path to the helm chart we will test
	helmChartPath := "../../stable/database"

	options := &helm.Options{
		SetValues: map[string]string{
			"database.enableDaemonSet":        "true",
			"database.sm.noHotCopy.enablePod": "false",
		},
	}

	// Run RenderTemplate to render the template and capture the output.
	output := helm.RenderTemplate(t, options, helmChartPath, []string{"templates/daemonset.yaml"})

	partCounter := 0

	parts := strings.Split(output, "---")
	for _, part := range parts {

		if len(part) == 0 {
			continue
		}

		if !strings.Contains(part, "kind: DaemonSet") {
			continue
		}

		partCounter += 1

		var ss appsv1.DaemonSet
		helm.UnmarshalK8SYaml(t, part, &ss)

		assert.Check(t, testlib.IsDaemonSetHotCopyEnabled(&ss), "Found daemon set with backup enabled")
	}

	// with daemonSet
	assert.Equal(t, partCounter, 1)
}<|MERGE_RESOLUTION|>--- conflicted
+++ resolved
@@ -151,11 +151,7 @@
 			(*containers)[0].Resources.Requests.Memory().ScaledValue(resource.Giga))
 
 		// make sure the replica counts are correct
-<<<<<<< HEAD
-		if isStatefulSetHotCopyEnabled(&ss) {
-=======
 		if testlib.IsStatefulSetHotCopyEnabled(&ss) {
->>>>>>> 87e6cf49
 			assert.Check(t, *ss.Spec.Replicas == 1)
 			foundBackupEnabled = true
 		} else {
@@ -224,11 +220,7 @@
 			(*containers)[0].Resources.Requests.Memory().ScaledValue(resource.Giga))
 
 		// make sure the replica counts are correct
-<<<<<<< HEAD
-		if isStatefulSetHotCopyEnabled(&ss) {
-=======
 		if testlib.IsStatefulSetHotCopyEnabled(&ss) {
->>>>>>> 87e6cf49
 			assert.Check(t, *ss.Spec.Replicas == int32(hotcopyReplicas))
 		} else {
 			assert.Check(t, *ss.Spec.Replicas == int32(noHotCopyReplicas))
