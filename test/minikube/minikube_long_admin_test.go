--- conflicted
+++ resolved
@@ -12,11 +12,7 @@
 
 func TestKubernetesBasicAdminThreeReplicas(t *testing.T) {
 	t.Skip("Flaky! DB-29422")
-<<<<<<< HEAD
 
-=======
-	
->>>>>>> ef12f7d9
 	testlib.AwaitTillerUp(t)
 
 	options := helm.Options{
