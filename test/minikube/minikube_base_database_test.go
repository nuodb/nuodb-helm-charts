--- conflicted
+++ resolved
@@ -144,27 +144,7 @@
 
 }
 
-<<<<<<< HEAD
-func verifyEngineAltAddress(t *testing.T, namespaceName string, admin0 string, expectedNrEngines int) {
-=======
-func verifyPacketFetch(t *testing.T, namespaceName string, admin0 string) {
-	kubectlOptions := k8s.NewKubectlOptions("", "", namespaceName)
-
-	// verify the container can actually download the file from the internet
-	start := time.Now()
-	output, err := k8s.RunKubectlAndGetOutputE(t, kubectlOptions,
-		"exec", admin0, "--",
-		"bash", "-c",
-		fmt.Sprintf("curl -k %s | tar tzf - ", testlib.IMPORT_ARCHIVE_URL),
-	)
-	require.NoError(t, err, "Could not fetch archive")
-	elapsed := time.Since(start)
-	t.Logf("Fetching package (%s) took %f seconds", testlib.IMPORT_ARCHIVE_URL, elapsed.Seconds())
-	t.Log("tar contents: ", output)
-}
-
 func verifyEngineAltAddress(t *testing.T, namespaceName string, adminPod string, expectedNrEngines int) {
->>>>>>> 056a0960
 	kubectlOptions := k8s.NewKubectlOptions("", "", namespaceName)
 
 	output, err := k8s.RunKubectlAndGetOutputE(t, kubectlOptions, "exec", adminPod, "--",
