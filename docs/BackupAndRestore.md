--- conflicted
+++ resolved
@@ -134,10 +134,6 @@
 
 > **IMPORTANT**: It is important to take periodic journal hot copies when journal hot copy is enabled. Otherwise, the journal will keep growing which can lead to filling the archive volume space.
 
-<<<<<<< HEAD
-It is possible to disable backup jobs creation by setting `hotcopy.enableBackups` to `false`.
-Custom backup jobs that use the `nuobackup` script can be configured to support more complex workflows and backup strategies.
-=======
 It is possible to disable backup jobs creation by setting `hotCopy.enableBackups` to `false`.
 Custom backup jobs that use the `nuobackup` script can be configured to support more complex workflows and backup strategies.
 
@@ -176,7 +172,6 @@
     ls /var/opt/nuodb/backup/20210519T090406
 full  state.xml  tmp
 ```
->>>>>>> a3db4b2d
 
 #### Backup retention management
 
@@ -213,17 +208,10 @@
 
 ### Fine-grained archive selection
 
-<<<<<<< HEAD
-NuoDB _restore_ chart provides several ways to select which archives should be restored during the [Distributed database restore](#distributed-database-restore-from-source) or [Archive seed restore](#archive-seed-restore).
+NuoDB _restore_ chart provides several ways to select which archives should be restored during the [distributed database restore](#distributed-database-restore-from-source) or [Archive seed restore](#archive-seed-restore).
 
 - explicitly selecting specific archive IDs - `restore.archiveIds` variable can be set to specific archive IDs in the domain state for the target database.
 To list all archives for a database, the `nuocmd show archives --db-name <db>` command is used.
-=======
-NuoDB _restore_ chart provides several ways to select which archives should be restored during the [distributed database restore](#distributed-database-restore-from-source) or [archive seed restore](#archive-seed-restore).
-
-- explicitly selecting specific archive IDs - `restore.archiveIds` variable can be set to specific archive IDs in the domain state for the target database.
-To list all archives for a database, the `nuocmd show archives --db-name <db>` is used.
->>>>>>> a3db4b2d
 The process for each archive can be seen under the archive info which makes it easier for the user to mark the archives for restore.
 - selecting archives served by database processes with specific labels - `restore.labels` can be used to configure process labels, which then define the archives which will be selected for a restore.
 Any configured label and value that matches an SM process will add its archive to the list of selected archives for a restore.
@@ -354,11 +342,8 @@
 
 #### Distributed database restore with storage groups
 
-<<<<<<< HEAD
-Database restore using user-defined storage groups is a special case of a database restore operation.
-=======
 Database restore using user-defined storage groups (TP/SG) is a special case of a database restore operation.
->>>>>>> a3db4b2d
+
 The process is documented in the [Distributed database restore from source](#distributed-database-restore-from-source) section. Several considerations need to be taken into account:
 
 - a complete set of archives serving all storage groups must be restored when performing database in-place restore
@@ -376,11 +361,7 @@
 This mode blocks all database pods before allowing them to form a database, in order to give the user access to the persistent volumes used by an SM.
 After the archive restore is marked as completed, NuoDB will unblock the processes, a restore coordinator will be selected and the restore process will continue as documented in the [Distributed database restore from source](#distributed-database-restore-from-source) section.
 
-<<<<<<< HEAD
 As an example, a Point-in-Time (PiT) restore in a new environment will be demonstrated to fix a "fat-finger" error in production.
-=======
-As an example, a point-in-time (PiT) restore in a new environment will be demonstrated to fix a "fat-finger" error in production.
->>>>>>> a3db4b2d
 Currently, the automatic initial archive restore doesn't support restore to a specific point in time, hence an _Manual database restore_ is used.
 
 > **NOTE**: For more information on PiT restore and `nuoarchive`, please check [here](https://doc.nuodb.com/nuodb/latest/reference-information/command-line-tools/nuodb-archive/nuodb-archive---restoring/).
@@ -615,46 +596,6 @@
 ```
 
 ### Archive seed restore
-<<<<<<< HEAD
-
-The _archive seed restore_ operation restores a corrupted or lost archive while the database is running.
-This operation will reset the existing archive state, and once it joins the database, the new SM will sync to the current state of the running database.
-For this reason, you cannot restore the entire database by restoring a single SM in a running database.
-The _seed restore_ has the potential to reduce the _SYNCing_ time from other running SMs as only the changed atoms will be transferred.
-The database will remain running throughout this operation.
-
-The high-level steps to perform _archive seed restore_ are the following:
-
-1. Identify which archives will be restored.
-2. Ensure that the restore source is available either locally in the backup volume or as a remote URL.
-3. Ensure that there is enough free disk space in the archive volume of each SM selected for restore so that it can accommodate a backup of the existing archive contents and the restored archive.
-If a backup set using URL is selected as a restore source, it will be downloaded temporarily in the archive directory.
-4. Invoke the database restore request by installing the NuoDB _restore_ chart and selecting archives for restore.
-5. Start or restart the selected SM
-
-In this example, there is an SM exited because it experienced archive data corruption.
-One way to fix the issue is to completely delete the corrupted archive and let the SM sync the whole archive from one of the running processes in the database.
-To reduce the sync time, we can upload one of the recent online database backups to a remote location and restore the corrupted archive.
-
-> **NOTE**: A copy of an archive or backup set from another database can't be used to perform _archive seed restore_. Otherwise the Storage Manager process will fail to start with error _Archive "/var/opt/nuodb/archive/nuodb/demo" doesn't match database.  Expected UUID \*\*\*, got \*\*\*._
-
-Select the archive for restore by specifying either `restore.archiveIds` or `restore.labels` and install the _restore_ chart with `restore.type="archive"`.
-We are using the `pod-name` process label to select the desired SM.
-
-```bash
-helm install restore nuodb/restore \
-  --namespace nuodb \
-  --set cloud.cluster.name="cluster0" \
-  --set admin.domain="nuodb" \
-  --set restore.target=demo \
-  --set restore.type=archive \
-  --set restore.source="http://nginx.web.svc.cluster.local/20210219T160002.tar.gz" \
-  --set restore.labels.pod-name="sm-database-nuodb-cluster0-demo-1"
-```
-
-By default the database process selected for a restore will be restarted if it is running which can be seen from the logs of the restore pod.
-=======
-
 The _archive seed restore_ operation restores a corrupted or lost archive while the database is running.
 This operation will reset the existing archive state, and once it joins the database, the new SM will sync to the current state of the running database.
 For this reason, you cannot restore the entire database by restoring a single SM in a running database.
@@ -743,7 +684,6 @@
 ```
 
 The logs from the pod indicate that there are no running SMs that match the provided labels.
->>>>>>> a3db4b2d
 
 ```bash
 $ kubectl logs full-hotcopy-demo-cronjob-1613663760-r8lm8 --namespace nuodb
@@ -751,56 +691,6 @@
 'backup database' failed: No SMs found matching the provided labels backup cluster0
 Error running hotcopy 1
 ```
-<<<<<<< HEAD
-2021-03-02T11:25:44.199+0000 restore_type=archive; restore_source=http://nginx.web.svc.cluster.local/20210219T160002.tar.gz; arguments= --labels pod-name sm-database-nuodb-cluster0-demo-1
-2021-03-02T11:25:46.838+0000 restore.autoRestart=true - initiating process startId=0 restart
-2021-03-02T11:25:47.509+0000 Restore job completed
-```
-
-The SM will download the remote source and perform the requested restore while the rest of the database is running.
-A successful restore should be seen in the log of the SM pod:
-
-```
-2021-02-19T16:25:43.586+0000 Archive with archiveId=1 has been requested for a restore
-2021-02-19T16:25:43.591+0000 Archive restore will be performed for archiveId=1, source=http://nginx.web.svc.cluster.local/20210219T160002.tar.gz, type=backupset, strip=1
-2021-02-19T16:25:43.600+0000 Restoring http://nginx.web.svc.cluster.local/20210219T160002.tar.gz; existing archive directores: total 8
-drwxr-xr-x 33 nuodb root 4096 Feb 19 16:25 demo
-drwxr-xr-x  2 nuodb root 4096 Feb 19 10:32 demo-save-20210219T103236
-2021-02-19T16:25:43.682+0000 (restore) recreated /var/opt/nuodb/archive/nuodb/demo; atoms=0
-2021-02-19T16:25:43.693+0000 curl -k  http://nginx.web.svc.cluster.local/20210219T160002.tar.gz | tar xzf - --strip-components 1 -C /var/opt/nuodb/archive/nuodb/20210219T160002-downloaded
-  % Total    % Received % Xferd  Average Speed   Time    Time     Time  Current
-                                 Dload  Upload   Total   Spent    Left  Speed
-100  100k  100  100k    0     0  9164k      0 --:--:-- --:--:-- --:--:-- 9164k
-2021-02-19T16:25:44.285+0000 restoring archive and/or clearing restored archive physical metadata
-2021-02-19T16:25:45.876+0000 Finished restoring /var/opt/nuodb/archive/nuodb/20210219T160002-downloaded to /var/opt/nuodb/archive/nuodb/demo. Created archive with archive ID 8
-2021-02-19T16:25:45.879+0000 removing /var/opt/nuodb/archive/nuodb/20210219T160002-downloaded
-2021-02-19T16:25:48.585+0000 Restore request for archiveId=1 marked as completed
-...
-```
-
-## Troubleshooting
-
-### Backup failure
-
-The backup jobs execution should be monitored on a regular basis to ensure that they complete successfully.
-By default, each backup job execution will be retried on failure which can be configured by the  `database.hotCopy.restartPolicy` setting.
-The number of pods kept for failed backup jobs is defined by the `database.hotCopy.failureHistory` setting.
-This setting is useful when debugging failed backup job execution.
-The logs of the pod executing the job should be checked for errors.
-
-#### No SM matching backup labels
-
-For example, the output below shows a failed full hot copy job:
-
-```bash
-kubectl get pods --selector job-name
-NAME                                                READY   STATUS             RESTARTS   AGE
-full-hotcopy-demo-cronjob-1613661840-rgpxv          0/1     Completed          0          32m
-full-hotcopy-demo-cronjob-1613663760-r8lm8          0/1     Error              1          14s
-```
-
-The logs from the pod indicate that there are no running SMs that match the provided labels.
-=======
 
 > **ACTION**: Check if there are _RUNNING_ HC SMs that match the configured labels using `nuocmd show domain` and `nuocmd get processes` commands.
 
@@ -927,7 +817,6 @@
 ```
 
 Checking the pod logs shows that the archive served by this SM has been requested for a restore using restore source _20210520T085520_ which is not available in its backup volume.
->>>>>>> a3db4b2d
 
 ```bash
 kubectl logs full-hotcopy-demo-cronjob-1613663760-r8lm8
@@ -935,34 +824,7 @@
 'backup database' failed: No SMs found matching the provided labels backup cluster0
 Error running hotcopy 1
 ```
-<<<<<<< HEAD
-
-Further investigation shows that the HC SMs statefulset has been scaled down to 0 replicas.
-
-```bash
-kubectl get statefulsets.apps
-NAME                                      READY   AGE
-admin-nuodb-cluster0                      1/1     3h41m
-sm-database-nuodb-cluster0-demo           2/2     3h41m
-sm-database-nuodb-cluster0-demo-hotcopy   0/0     3h41m
-```
-
-#### Overlapping backups
-
-TBD
-
-#### Backup storage full
-
-TBD
-
-### Restore failure
-
-TBD
-
-#### Invalid restore source
-
-TBD
-=======
+
 $ kubectl logs sm-database-nuodb-cluster0-demo-hotcopy-1
 2021-05-20T09:52:15.198+0000 ===========================================
 2021-05-20T09:52:15.234+0000 logsize=8154; maxlog=5000000
@@ -1001,5 +863,4 @@
 
 > **ACTION**: Ensure that the selected backup set is available on all SMs requested for restore.
 Once the restore source is verified and updated, delete the old `restore` chart release and install a new one with the updated Helm values file.
-Delete all pods for database processes using `kubectl delete pods` command so that Kubernetes restart them at once.
->>>>>>> a3db4b2d
+Delete all pods for database processes using `kubectl delete pods` command so that Kubernetes restart them at once.